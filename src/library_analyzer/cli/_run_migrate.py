from pathlib import Path
from typing import Any

from library_analyzer.processing.annotations.model import AnnotationStore
from library_analyzer.processing.api.model import API
from library_analyzer.processing.migration import Migration
from library_analyzer.processing.migration.model import (
    AbstractDiffer,
    APIMapping,
    InheritanceDiffer,
    Mapping,
    SimpleDiffer,
    StrictDiffer,
    UnchangedDiffer,
)

<<<<<<< HEAD
from ._read_and_write_file import (
    _read_annotations_file,
    _read_api_file,
    _write_annotations_file, _write_api_file,
)
from ..processing.api.model import API

=======
>>>>>>> 9ef79da4

def _run_migrate_command(
    apiv1_file_path: Path,
    annotations_file_path: Path,
    apiv2_file_path: Path,
    out_dir_path: Path,
) -> None:
    apiv1 = API.from_json_file(apiv1_file_path)
    apiv2 = API.from_json_file(apiv2_file_path)
    annotationsv1 = AnnotationStore.from_json_file(annotations_file_path)

    threshold_of_similarity_for_creation_of_mappings = 0.61
    threshold_of_similarity_between_mappings = 0.23

    unchanged_differ = UnchangedDiffer(None, [], apiv1, apiv2)
    api_mapping = APIMapping(apiv1, apiv2, unchanged_differ, threshold_of_similarity_for_creation_of_mappings, threshold_of_similarity_between_mappings)
    unchanged_mappings: list[Mapping] = api_mapping.map_api()
    previous_mappings = unchanged_mappings
    previous_base_differ: AbstractDiffer | None = unchanged_differ

    differ_init_list: list[tuple[type[AbstractDiffer], dict[str, Any]]] = [
        (SimpleDiffer, {}),
        (StrictDiffer, {"unchanged_mappings": unchanged_mappings}),
        (InheritanceDiffer, {}),
    ]

    for differ_init in differ_init_list:
        differ_class, additional_parameters = differ_init
<<<<<<< HEAD
        differ = differ_class(
            previous_base_differ,
            previous_mappings,
            apiv1,
            apiv2,
            **additional_parameters
        )
        api_mapping = APIMapping(apiv1, apiv2, differ, threshold_of_similarity_for_creation_of_mappings, threshold_of_similarity_between_mappings)
=======
        differ = differ_class(previous_base_differ, previous_mappings, apiv1, apiv2, **additional_parameters)
        api_mapping = APIMapping(apiv1, apiv2, differ)
>>>>>>> 9ef79da4
        mappings = api_mapping.map_api()

        previous_mappings = mappings
        previous_base_differ = differ if differ.is_base_differ() else differ.previous_base_differ

    if previous_mappings is not None:
        migration = Migration(annotationsv1, previous_mappings)
        migration.migrate_annotations()
        migration.print(apiv1, apiv2)
        migrated_annotations_file = out_dir_path / f"migrated_annotationsv{apiv2.version}.json"
        unsure_migrated_annotations_file = out_dir_path / f"unsure_migrated_annotationsv{apiv2.version}.json"
        migration.migrated_annotation_store.to_json_file(migrated_annotations_file)
        migration.unsure_migrated_annotation_store.to_json_file(unsure_migrated_annotations_file)<|MERGE_RESOLUTION|>--- conflicted
+++ resolved
@@ -14,16 +14,6 @@
     UnchangedDiffer,
 )
 
-<<<<<<< HEAD
-from ._read_and_write_file import (
-    _read_annotations_file,
-    _read_api_file,
-    _write_annotations_file, _write_api_file,
-)
-from ..processing.api.model import API
-
-=======
->>>>>>> 9ef79da4
 
 def _run_migrate_command(
     apiv1_file_path: Path,
@@ -52,19 +42,8 @@
 
     for differ_init in differ_init_list:
         differ_class, additional_parameters = differ_init
-<<<<<<< HEAD
-        differ = differ_class(
-            previous_base_differ,
-            previous_mappings,
-            apiv1,
-            apiv2,
-            **additional_parameters
-        )
+        differ = differ_class(previous_base_differ, previous_mappings, apiv1, apiv2, **additional_parameters)
         api_mapping = APIMapping(apiv1, apiv2, differ, threshold_of_similarity_for_creation_of_mappings, threshold_of_similarity_between_mappings)
-=======
-        differ = differ_class(previous_base_differ, previous_mappings, apiv1, apiv2, **additional_parameters)
-        api_mapping = APIMapping(apiv1, apiv2, differ)
->>>>>>> 9ef79da4
         mappings = api_mapping.map_api()
 
         previous_mappings = mappings
