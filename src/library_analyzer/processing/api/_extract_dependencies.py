--- conflicted
+++ resolved
@@ -110,7 +110,7 @@
         left_dependee: str,
         right_dependee: str,
         rel_op: str,
-        combined: list[_CONDTION_TYPE] | None = None,
+        combined: list[_CONDTION_TYPE] | None = None
     ):
         combined_list = combined or []
         super().__init__(cond, combined_with=combined_list)
@@ -551,7 +551,7 @@
     passive: bool = False,
     also: bool = False,
     relational: bool = False,
-    **kwargs: str,
+    **kwargs: str
 ) -> None:
     """Add a condition to the global condition list.
 
@@ -951,7 +951,7 @@
         relational=True,
         left=left_dependee,
         right=right_dependee,
-        rel_op=rel_op.strip(),
+        rel_op=rel_op.strip()
     )
 
     action_string_doc = doc[: match_[1][1]]
@@ -1175,10 +1175,6 @@
     _condition_list.clear()
     _action_list.clear()
     _combined_condition.clear()
-<<<<<<< HEAD
-=======
-
->>>>>>> 74514a0d
     dependency_tuples: list[tuple[str, _CONDTION_TYPE, _ACTION_TYPE]] = []
 
     description_preprocessed = _preprocess_docstring(description)
