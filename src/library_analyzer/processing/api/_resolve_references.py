from __future__ import annotations

from dataclasses import dataclass, field

import astroid

from library_analyzer.processing.api.model import Expression, Reference
from library_analyzer.utils import ASTWalker


@dataclass
class MemberAccess(Expression):
    expression: astroid.NodeNG
    value: MemberAccess | Reference
    parent: astroid.NodeNG | None = field(default=None)


@dataclass
<<<<<<< HEAD
class NodeID:
    module: astroid.Module  # | None  # TODO: can we use ScopeNode here
    name: str
    line: int
    col: int
    node_type: str | None

    def __str__(self) -> str:
        return f"{self.module.name}.{self.name}.{self.line}.{self.col}"


@dataclass
class Variables:
=======
class Variables:
    """Stores the variables that are defined in a class.

    Attributes
    ----------
        class_variables     is a list of AssignName nodes that define class variables
        instance_variables  is a list of AssignAttr nodes that define instance variables
    """

>>>>>>> 76ab5761
    class_variables: list[astroid.AssignName] | None
    instance_variables: list[astroid.NodeNG] | None


@dataclass
class ScopeNode:
    """Represents a node in the scope tree.

    The scope tree is a tree that represents the scope of a module. It is used to determine the scope of a reference.
    On the top level, there is a ScopeNode for the module. Each ScopeNode has a list of children, which are the nodes
    that are defined in the scope of the node. Each ScopeNode also has a reference to its parent node.

    Attributes
    ----------
        node        is the node in the AST that defines the scope of the node.
        children    is a list of ScopeNodes that are defined in the scope of the node, is None if the node is a leaf node.
        parent      is the parent node in the scope tree, is None if the node is the root node.
    """

    node: astroid.Module | astroid.FunctionDef | astroid.ClassDef | astroid.Name | astroid.AssignName | astroid.AssignAttr | astroid.Attribute | astroid.Import | astroid.ImportFrom | MemberAccess
    children: list[ScopeNode] | None = None
    parent: ScopeNode | None = None


@dataclass
class Scopes:
    module_scope: list[ScopeNode]
    class_scope: list[ScopeNode]
    function_scope: list[ScopeNode]


@dataclass
class NodeReference:
    name: astroid.Name | astroid.AssignName | str
    node_id: str
    scope: ScopeNode
    referenced_declarations: list[astroid.Name | astroid.AssignName] = field(default_factory=list)


# TODO: how to deal with astroid.Lambda and astroid.GeneratorExp in scope?
# TODO: how to deal with the __init__ function of a class? It must be looked at separately
@dataclass
class ScopeFinder:
    """
    A ScopeFinder instance is used to find the scope of a reference.

    The scope of a reference is the node in the scope tree that defines the reference.
    It is determined by walking the AST and checking if the reference is defined in the scope of the current node.

    Attributes
    ----------
        current_node_stack      stack of nodes that are currently visited by the ASTWalker .
        children:               All found children nodes are stored in children until their scope is determined.
    """

    current_node_stack: list[ScopeNode] = field(default_factory=list)
    children: list[ScopeNode] = field(default_factory=list)
<<<<<<< HEAD
    variables: Variables = field(default_factory=lambda: Variables([], []))
=======
    variables: list[Variables] = field(default_factory=list)
>>>>>>> 76ab5761

    def detect_scope(self, node: astroid.NodeNG) -> None:
        """
        Detect the scope of the given node.

        Detecting the scope of a node means finding the node in the scope tree that defines the scope of the given node.
        The scope of a node is defined by the parent node in the scope tree.
        """
        current_scope = node
        outer_scope_children: list[ScopeNode] = []
        inner_scope_children: list[ScopeNode] = []
        for child in self.children:
            if (
                child.parent is not None and child.parent.node != current_scope
            ):  # check if the child is in the scope of the current node
                outer_scope_children.append(child)  # add the child to the outer scope
            else:
                inner_scope_children.append(child)  # add the child to the inner scope

        self.current_node_stack[-1].children = inner_scope_children  # set the children of the current node
        self.children = outer_scope_children  # keep the children that are not in the scope of the current node
        self.children.append(self.current_node_stack[-1])  # add the current node to the children
        self.current_node_stack.pop()  # remove the current node from the stack

<<<<<<< HEAD
    def analyze_constructor(self, node: astroid.FunctionDef):
        # print("Function:", node.name)
        # print(node.repr_tree())
        for child in node.body:
            if isinstance(child, astroid.Assign):
                self.variables.instance_variables.append(child.targets[0])
            elif isinstance(child, astroid.AnnAssign):
                self.variables.instance_variables.append(child.target)
=======
    def analyze_constructor(self, node: astroid.FunctionDef) -> None:
        """Analyze the constructor of a class.

        The constructor of a class is a special function that is called when an instance of the class is created.
        """
        for child in node.body:
            if isinstance(child, astroid.Assign):
                if self.variables[-1].instance_variables is None:
                    self.variables[-1].instance_variables = []
                self.variables[-1].instance_variables.append(child.targets[0])
            elif isinstance(child, astroid.AnnAssign):
                if self.variables[-1].instance_variables is None:
                    self.variables[-1].instance_variables = []
                self.variables[-1].instance_variables.append(child.target)
            else:
                raise TypeError(f"Unexpected node type {type(child)}")
>>>>>>> 76ab5761

    def enter_module(self, node: astroid.Module) -> None:
        """
        Enter a module node.

        The module node is the root node, so it has no parent (parent is None).
        The module node is also the first node that is visited, so the current_node_stack is empty before entering the module node.
        """
        self.current_node_stack.append(
            ScopeNode(node=node, children=None, parent=None),
        )

    def leave_module(self, node: astroid.Module) -> None:
        self.detect_scope(node)

    def enter_classdef(self, node: astroid.ClassDef) -> None:
        self.current_node_stack.append(
            ScopeNode(node=node, children=None, parent=self.current_node_stack[-1]),
        )
        # initialize the variable lists for the current class
        self.variables.append(Variables(class_variables=[], instance_variables=[]))

    def leave_classdef(self, node: astroid.ClassDef) -> None:
        self.detect_scope(node)

    def enter_functiondef(self, node: astroid.FunctionDef) -> None:
        self.current_node_stack.append(
            ScopeNode(node=node, children=None, parent=self.current_node_stack[-1]),
        )
        if node.name == "__init__":
            self.analyze_constructor(node)

    def leave_functiondef(self, node: astroid.FunctionDef) -> None:
        self.detect_scope(node)

    def enter_assignname(self, node: astroid.AssignName) -> None:
        if isinstance(node.parent, astroid.Arguments) and node.name == "self":
            pass  # TODO: Special treatment for self parameter?

        elif isinstance(
            node.parent,
            astroid.Assign
            | astroid.Arguments
            | astroid.AssignAttr
            | astroid.Attribute
            | astroid.AugAssign
            | astroid.AnnAssign,
        ):
            parent = self.current_node_stack[-1]
            scope_node = ScopeNode(node=node, children=None, parent=parent)
            self.children.append(scope_node)

<<<<<<< HEAD
        if isinstance(node.parent.parent, astroid.ClassDef):
            self.variables.class_variables.append(node)
=======
        # add class variables to the class variables list
        if isinstance(node.parent.parent, astroid.ClassDef):
            if self.variables[-1].class_variables is None:
                self.variables[-1].class_variables = []
            self.variables[-1].class_variables.append(node)
>>>>>>> 76ab5761

    def enter_assignattr(self, node: astroid.AssignAttr) -> None:
        parent = self.current_node_stack[-1]
        scope_node = ScopeNode(node=node, children=None, parent=parent)
        self.children.append(scope_node)

    def enter_import(self, node: astroid.Import) -> None:
        parent = self.current_node_stack[-1]
        scope_node = ScopeNode(node=node, children=None, parent=parent)
        self.children.append(scope_node)

    def enter_importfrom(self, node: astroid.ImportFrom) -> None:
        parent = self.current_node_stack[-1]
        scope_node = ScopeNode(node=node, children=None, parent=parent)
        self.children.append(scope_node)


<<<<<<< HEAD
@dataclass
class NameNodeFinder:
    names_list: list[astroid.Name | astroid.AssignName | MemberAccess] = field(default_factory=list)

    # AssignName is used to find the name if it is used as a value in an assignment
    def enter_name(self, node: astroid.Name) -> None:
        if isinstance(
            node.parent,
            astroid.Assign
            | astroid.AugAssign
            | astroid.Return
            | astroid.Compare
            | astroid.For
            | astroid.BinOp
            | astroid.BoolOp,
        ):
            self.names_list.append(node)
        if (
            isinstance(node.parent, astroid.Call)
            and isinstance(node.parent.func, astroid.Name)
            and node.parent.func.name != node.name
        ):
            # append a node only then when it is not the name node of the function
            self.names_list.append(node)

    # AssignName is used to find the name if it is used as a target in an assignment
    def enter_assignname(self, node: astroid.AssignName) -> None:
        if isinstance(
            node.parent,
            astroid.Assign
            | astroid.Arguments
            | astroid.AssignAttr
            | astroid.Attribute
            | astroid.AugAssign
            | astroid.AnnAssign
            | astroid.Return
            | astroid.Compare
            | astroid.For,
        ):
            self.names_list.append(node)

    # We do not need AugAssign, since it uses AssignName as a target and Name as value

    def enter_attribute(self, node: astroid.Attribute) -> None:
        member_access = construct_member_access(node)
        self.names_list.append(member_access)

    def enter_assignattr(self, node: astroid.AssignAttr) -> None:
        member_access = construct_member_access(node)
        self.names_list.append(member_access)

    # def enter_import(self, node: astroid.Import) -> None:
    #     for name in node.names:
    #         self.names_list.append(name[0])


def construct_member_access(node: astroid.Attribute | astroid.AssignAttr) -> MemberAccess:
    if isinstance(node.expr, astroid.Attribute | astroid.AssignAttr):
        return MemberAccess(construct_member_access(node.expr), Reference(node.attrname))
    else:
        return MemberAccess(node.expr, Reference(node.attrname))


def get_name_nodes(code: str) -> list[astroid.Name | astroid.AssignName]:
    module = astroid.parse(code)
    name_node_handler = NameNodeFinder()
    walker = ASTWalker(name_node_handler)
    name_nodes: list[astroid.Name | astroid.AssignName] = []

    if isinstance(module, astroid.Module):
        for node in module.body:
            # print(node.as_string())
            walker.walk(node)
            name_nodes.extend(name_node_handler.names_list)
            name_node_handler.names_list = []

    return name_nodes


# THIS FUNCTION IS THE CORRECT ONE - MERGE THIS (over calc_function_id)
def calc_node_id(
    node: astroid.Module | astroid.ClassDef | astroid.FunctionDef | astroid.AssignName | astroid.Name | MemberAccess
) -> NodeID | None:
    # TODO: there is problem: when a name node is used within a real module, the module is not calculated correctly
    module = node.root()
    match node:
        case astroid.Module():
            return NodeID(module, node.name, 0, 0, node.__class__.__name__)
        case astroid.ClassDef():
            return NodeID(module, node.name, node.lineno, node.col_offset, node.__class__.__name__)
        case astroid.FunctionDef():
            return NodeID(module, node.name, node.lineno, node.col_offset, node.__class__.__name__)
        case astroid.AssignName():
            return NodeID(module, node.name, node.lineno, node.col_offset, node.__class__.__name__)
        case astroid.Name():
            return NodeID(module, node.name, node.lineno, node.col_offset, node.__class__.__name__)
        case MemberAccess():
            return NodeID(module, node.expression.as_string(), node.expression.lineno, node.expression.col_offset, node.expression.__class__.__name__)
        case _:
            raise ValueError(f"Node type {node.__class__.__name__} is not supported yet.")

    # TODO: add fitting default case


def create_references(names_list: list[astroid.Name | astroid.AssignName]) -> list[NodeReference]:
    """Construct a list of references from a list of name nodes.

    These references are prototypes, since they do not have any potential value references nor potential target references yet.
    They also do not have any scope nodes yet.
    """
    references_proto: list[NodeReference] = []
    for name in names_list:
        node_id = calc_node_id(name)
        scope_node = ScopeNode(name, None, None)

        if isinstance(name, astroid.Name):
            references_proto.append(NodeReference(name, node_id.__str__(), scope_node, []))
        if isinstance(name, astroid.AssignName):
            references_proto.append(NodeReference(name, node_id.__str__(), scope_node, []))

    return references_proto


def add_potential_value_references(reference: NodeReference, reference_list: list[NodeReference]) -> NodeReference:
    """Add all potential value references to a reference.

    A potential value reference is a reference where the name is used as a value.
    Therefor we need to check all nodes further down the list where the name is used as a value.
    """
    complete_references = reference
    if reference in reference_list:
        for next_reference in reference_list[reference_list.index(reference):]:
            if next_reference.name.name == reference.name.name and isinstance(next_reference.name, astroid.Name):
                complete_references.referenced_declarations.append(next_reference.name)

    return complete_references


def add_potential_target_references(reference: NodeReference, reference_list: list[NodeReference]) -> NodeReference:
    """Add all potential target references to a reference.

    A potential target reference is a reference where the name is used as a target.
    Therefor we need to check all nodes further up the list where the name is used as a target.
    """
    complete_references = reference
    if reference in reference_list:
        for next_reference in reference_list[:reference_list.index(reference)]:
            if next_reference.name.name == reference.name.name and isinstance(next_reference.name, astroid.AssignName):
                complete_references.referenced_declarations.append(next_reference.name)

    return complete_references


# TODO: rework this function to respect the scope of the name
def find_references(scope: list[ScopeNode], variable: Variables, name_node_list: list[astroid.Name | astroid.AssignName]) -> list[NodeReference]:
    """Find references in a node.

    The following methods are called:
    * construct_reference_list: construct a list of references from a list of name nodes but without potential references
    * add_potential_value_references: add all potential value references to a reference
    * add_potential_target_references: add all potential target references to a reference
    """

    reference_list_proto = create_references(name_node_list)
    reference_list: list[NodeReference] = []
    # Collect all references in the module
    for reference in reference_list_proto:
        if isinstance(reference.name, astroid.AssignName):
            reference_complete = add_potential_value_references(reference, reference_list_proto)
            reference_list.append(reference_complete)
        elif isinstance(reference.name, astroid.Name):
            reference_complete = add_potential_target_references(reference, reference_list_proto)
            reference_list.append(reference_complete)

    # TODO: since we have found all name Nodes, we need to find the scope of the current name node
    #  and then search for all name nodes in that scope where the name is used
    #  if the name is used as a value in an assignment, then we need to find the target of the assignment and then
    #  check all nodes further down the list where the name is used as a target
    #  if the name is used as a target in an assignment, then we need to find the value of the assignment?

    return reference_list


def get_scope(code: str) -> tuple[list[ScopeNode], Variables]:
=======
def get_scope(code: str) -> tuple[list[ScopeNode], list[Variables]]:
    """Get the scope of the given code.

    In order to get the scope of the given code, the code is parsed into an AST and then walked by an ASTWalker.
    The ASTWalker detects the scope of each node and builds a scope tree by using an instance of ScopeFinder.

    Returns
    -------
        scopes:     list of ScopeNode instances that represent the scope tree of the given code.
        variables:  list of class variables and list of instance variables for all classes in the given code.
    """
>>>>>>> 76ab5761
    scope_handler = ScopeFinder()
    walker = ASTWalker(scope_handler)
    module = astroid.parse(code)
    walker.walk(module)

    scopes = scope_handler.children  # get the children of the root node, which are the scopes of the module
    variables = scope_handler.variables  # lists of class variables and instance variables
    scope_handler.children = []  # reset the children
    scope_handler.current_node_stack = []  # reset the stack
<<<<<<< HEAD
    scope_handler.variables = Variables([], [])  # reset the variables

    return scopes, variables


def resolve_reference(code: str) -> list[NodeReference]:
    scope, variables = get_scope(code)
    name_nodes_list = get_name_nodes(code)

    references = find_references(scope, variables, name_nodes_list)

    return references
=======
    scope_handler.variables = []  # reset the variables

    return scopes, variables
>>>>>>> 76ab5761
<|MERGE_RESOLUTION|>--- conflicted
+++ resolved
@@ -16,7 +16,6 @@
 
 
 @dataclass
-<<<<<<< HEAD
 class NodeID:
     module: astroid.Module  # | None  # TODO: can we use ScopeNode here
     name: str
@@ -30,17 +29,6 @@
 
 @dataclass
 class Variables:
-=======
-class Variables:
-    """Stores the variables that are defined in a class.
-
-    Attributes
-    ----------
-        class_variables     is a list of AssignName nodes that define class variables
-        instance_variables  is a list of AssignAttr nodes that define instance variables
-    """
-
->>>>>>> 76ab5761
     class_variables: list[astroid.AssignName] | None
     instance_variables: list[astroid.NodeNG] | None
 
@@ -98,11 +86,7 @@
 
     current_node_stack: list[ScopeNode] = field(default_factory=list)
     children: list[ScopeNode] = field(default_factory=list)
-<<<<<<< HEAD
-    variables: Variables = field(default_factory=lambda: Variables([], []))
-=======
     variables: list[Variables] = field(default_factory=list)
->>>>>>> 76ab5761
 
     def detect_scope(self, node: astroid.NodeNG) -> None:
         """
@@ -127,16 +111,6 @@
         self.children.append(self.current_node_stack[-1])  # add the current node to the children
         self.current_node_stack.pop()  # remove the current node from the stack
 
-<<<<<<< HEAD
-    def analyze_constructor(self, node: astroid.FunctionDef):
-        # print("Function:", node.name)
-        # print(node.repr_tree())
-        for child in node.body:
-            if isinstance(child, astroid.Assign):
-                self.variables.instance_variables.append(child.targets[0])
-            elif isinstance(child, astroid.AnnAssign):
-                self.variables.instance_variables.append(child.target)
-=======
     def analyze_constructor(self, node: astroid.FunctionDef) -> None:
         """Analyze the constructor of a class.
 
@@ -153,7 +127,6 @@
                 self.variables[-1].instance_variables.append(child.target)
             else:
                 raise TypeError(f"Unexpected node type {type(child)}")
->>>>>>> 76ab5761
 
     def enter_module(self, node: astroid.Module) -> None:
         """
@@ -206,16 +179,11 @@
             scope_node = ScopeNode(node=node, children=None, parent=parent)
             self.children.append(scope_node)
 
-<<<<<<< HEAD
-        if isinstance(node.parent.parent, astroid.ClassDef):
-            self.variables.class_variables.append(node)
-=======
         # add class variables to the class variables list
         if isinstance(node.parent.parent, astroid.ClassDef):
             if self.variables[-1].class_variables is None:
                 self.variables[-1].class_variables = []
             self.variables[-1].class_variables.append(node)
->>>>>>> 76ab5761
 
     def enter_assignattr(self, node: astroid.AssignAttr) -> None:
         parent = self.current_node_stack[-1]
@@ -233,7 +201,6 @@
         self.children.append(scope_node)
 
 
-<<<<<<< HEAD
 @dataclass
 class NameNodeFinder:
     names_list: list[astroid.Name | astroid.AssignName | MemberAccess] = field(default_factory=list)
@@ -417,8 +384,6 @@
     return reference_list
 
 
-def get_scope(code: str) -> tuple[list[ScopeNode], Variables]:
-=======
 def get_scope(code: str) -> tuple[list[ScopeNode], list[Variables]]:
     """Get the scope of the given code.
 
@@ -430,7 +395,6 @@
         scopes:     list of ScopeNode instances that represent the scope tree of the given code.
         variables:  list of class variables and list of instance variables for all classes in the given code.
     """
->>>>>>> 76ab5761
     scope_handler = ScopeFinder()
     walker = ASTWalker(scope_handler)
     module = astroid.parse(code)
@@ -440,8 +404,7 @@
     variables = scope_handler.variables  # lists of class variables and instance variables
     scope_handler.children = []  # reset the children
     scope_handler.current_node_stack = []  # reset the stack
-<<<<<<< HEAD
-    scope_handler.variables = Variables([], [])  # reset the variables
+    scope_handler.variables = []  # reset the variables
 
     return scopes, variables
 
@@ -452,9 +415,4 @@
 
     references = find_references(scope, variables, name_nodes_list)
 
-    return references
-=======
-    scope_handler.variables = []  # reset the variables
-
-    return scopes, variables
->>>>>>> 76ab5761
+    return references