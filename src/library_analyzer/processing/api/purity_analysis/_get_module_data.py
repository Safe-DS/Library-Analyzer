from __future__ import annotations

from dataclasses import dataclass, field

import astroid

from library_analyzer.processing.api.purity_analysis.model import (
    ClassScope,
    ClassVariable,
    FunctionScope,
    GlobalVariable,
    Import,
    InstanceVariable,
    LocalVariable,
    MemberAccess,
    MemberAccessTarget,
    MemberAccessValue,
    ModuleData,
    NodeID,
    Parameter,
    Reference,
    Scope,
    Symbol,
)
from library_analyzer.utils import ASTWalker

_ComprehensionType = astroid.ListComp | astroid.DictComp | astroid.SetComp | astroid.GeneratorExp


@dataclass
class ModuleDataBuilder:
    """
    A ModuleDataBuilder instance is used to find all information relevant for the purity analysis of a module.

    It must be handed to an ASTWalker instance to collect all information.
    After the ASTWalker has walked the AST,
    the ModuleDataBuilder instance contains all information relevant to the purity analysis of the module.

    Attributes
    ----------
    current_node_stack : list[Scope]
        Stack of nodes that are currently visited by the ASTWalker.
        The last node in the stack is the current node.
        It Is only used while walking the AST.
    current_function_def : list[FunctionScope]
        Stack of FunctionScopes that are currently visited by the ASTWalker.
        The top of the stack is the current function definition.
        It is only used while walking the AST.
    children : list[Scope]
        All found children nodes are stored in children until their scope is determined.
        After the AST is completely walked, the resulting "Module"- Scope is stored in children.
        (children[0])
    targets : list[Symbol]
        All found targets are stored in targets until their scope is determined.
    values : list[Reference]
        All found names are stored in names until their scope is determined.
        It Is only used while walking the AST.
    calls : list[Reference]
        All calls found on function level are stored in calls until their scope is determined.
        It Is only used while walking the AST.
    classes : dict[str, ClassScope]
        Classnames in the module as key and their corresponding ClassScope instance as value.
    functions : dict[str, list[FunctionScope]]
        Function names in the module as key and a list of their corresponding FunctionScope instances as value.
    value_nodes : dict[astroid.Name | MemberAccessValue, Scope]
        Nodes that are used as a value and their corresponding Scope instance.
        Value nodes are nodes that are used as a value in an expression.
    target_nodes : dict[astroid.AssignName | astroid.Name | MemberAccessTarget, Scope]
        Nodes that are used as a target and their corresponding Scope instance.
        Target nodes are nodes that are used as a target in an expression.
    global_variables : dict[str, Scope]
        All global variables and their corresponding Scope instance.
    parameters : dict[astroid.FunctionDef, tuple[Scope, list[astroid.AssignName]]]
        All parameters and their corresponding Scope instance.
    function_calls : dict[astroid.Call, Scope]
        All function calls and their corresponding Scope instance.
    """

    current_node_stack: list[Scope] = field(default_factory=list)
    current_function_def: list[FunctionScope] = field(default_factory=list)
    children: list[Scope] = field(default_factory=list)
    targets: list[Symbol] = field(default_factory=list)
    values: list[Reference] = field(default_factory=list)
    calls: list[Reference] = field(default_factory=list)
    classes: dict[str, ClassScope] = field(default_factory=dict)
    functions: dict[str, list[FunctionScope]] = field(default_factory=dict)
    value_nodes: dict[astroid.Name | MemberAccessValue, Scope] = field(
        default_factory=dict,
    )
    target_nodes: dict[astroid.AssignName | astroid.Name | MemberAccessTarget, Scope] = field(default_factory=dict)
    global_variables: dict[str, Scope] = field(default_factory=dict)
    parameters: dict[astroid.FunctionDef, tuple[Scope, list[astroid.AssignName]]] = field(
        default_factory=dict,
    )  # TODO: [LATER] in a refactor:  remove parameters since they are stored inside the FunctionScope in functions now and use these instead
    function_calls: dict[astroid.Call, Scope] = field(default_factory=dict)
<<<<<<< HEAD
    imports: dict[str, Import] = field(default_factory=dict)
=======
>>>>>>> 726ba5b8

    def _detect_scope(self, current_node: astroid.NodeNG) -> None:
        """
        Detect the scope of the given node.

        Detecting the scope of a node means finding the node in the scope tree that defines the scope of the given node.
        The scope of a node is defined by the parent node in the scope tree.
        This function is called when the ASTWalker leaves a node.
        It also adds classes and functions to their corresponding dicts
        while dealing with the construction of the corresponding Scope instance (FunctionsScope, ClassScope).

        Parameters
        ----------
        current_node : astroid.NodeNG
            The node whose scope is to be determined.
        """
        outer_scope_children: list[Scope] = []
        inner_scope_children: list[Scope] = []
        # This is only the case when the module is left: every child must be in the inner scope (=module scope).
        # This speeds up the process of finding the scope of the children.
        if isinstance(current_node, astroid.Module):
            inner_scope_children = self.children
        # Look at a nodes' parent node to determine if it is in the scope of the current node.
        else:
            for child in self.children:
                if (
                    child.parent is not None and child.parent.symbol.node != current_node
                ):  # Check if the child is in the scope of the current node.
                    outer_scope_children.append(child)  # Add the child to the outer scope.
                else:
                    inner_scope_children.append(child)  # Add the child to the inner scope.

        self.current_node_stack[-1].children = inner_scope_children  # Set the children of the current node.
        self.children = outer_scope_children  # Keep the children that are not in the scope of the current node.
        self.children.append(self.current_node_stack[-1])  # Add the current node to the children.

        # TODO: ideally this should not be part of detect_scope since it is just called when we leave the corresponding node
        # Analyze the current node regarding class exclusive property's.
        if isinstance(current_node, astroid.ClassDef):
            self._analyze_class(current_node)

        # Analyze the current node regarding function exclusive property's.
        if isinstance(current_node, astroid.FunctionDef):
            self._analyze_function(current_node)

        # Analyze the current node regarding lambda exclusive property's.
        if isinstance(current_node, astroid.Lambda):
            self._analyze_lambda(current_node)

        self.current_node_stack.pop()  # Remove the current node from the stack.

    def _analyze_class(self, current_node: astroid.ClassDef) -> None:
        """Analyze a ClassDef node.

        This is called while the scope of a node is detected.
        It must only be called when the current node is of type ClassDef.
        This adds the ClassScope to the classes dict and adds all class variables and instance variables to their dicts.

        Parameters
        ----------
        current_node : astroid.ClassDef
            The node to analyze.
        """
        if not isinstance(current_node, astroid.ClassDef):
            return
        # Add classdef to the classes dict.
        if isinstance(self.current_node_stack[-1], ClassScope):
            self.classes[current_node.name] = self.current_node_stack[-1]

        # Add class variables to the class_variables dict.
        for child in self.current_node_stack[-1].children:
            if isinstance(child.symbol, ClassVariable) and isinstance(self.current_node_stack[-1], ClassScope):
                self.current_node_stack[-1].class_variables.setdefault(child.symbol.name, []).append(child.symbol)
<<<<<<< HEAD

    def _analyze_function(self, current_node: astroid.FunctionDef) -> None:
        """Analyze a FunctionDef node.

        This is called while the scope of a node is detected.
        It must only be called when the current node is of type FunctionDef.
        Add the FunctionScope to the functions' dict.
        Add all targets, values and calls that are collected inside the function to the FunctionScope instance.

=======

    def _analyze_function(self, current_node: astroid.FunctionDef) -> None:
        """Analyze a FunctionDef node.

        This is called while the scope of a node is detected.
        It must only be called when the current node is of type FunctionDef.
        Add the FunctionScope to the functions' dict.
        Add all targets, values and calls that are collected inside the function to the FunctionScope instance.

>>>>>>> 726ba5b8
        Parameters
        ----------
        current_node : astroid.FunctionDef
            The node to analyze.
        """
        if not isinstance(current_node, astroid.FunctionDef):
            return
        # Extend the dict of functions with the current node or create
        # a new dict entry with the list containing the current node
        # if the function name is already in the dict
        if current_node.name in self.functions:
            self.functions[current_node.name].append(self.current_function_def[-1])
        else:  # better for readability
            self.functions[current_node.name] = [self.current_function_def[-1]]

        # If the function is the constructor of a class, analyze it to find the instance variables of the class.
        if current_node.name == "__init__":
            self._analyze_constructor()

        # Add all calls that are used inside the function body to its calls' dict.
        if self.calls:
            for call in self.calls:
                self.functions[current_node.name][-1].call_references.setdefault(call.name, []).append(call)
            self.calls = []

        # Add all targets that are used inside the function body to its targets' dict.
        if self.targets:
            parent_targets = []
            for target in self.targets:
                if self.find_first_parent_function(target.node) == self.current_function_def[-1].symbol.node:
                    self.current_function_def[-1].target_symbols.setdefault(target.name, []).append(target)
                    self.targets = []
                else:
                    parent_targets.append(target)
            if parent_targets:
                self.targets = parent_targets

        # Add all values that are used inside the function body to its values' dict.
        if self.values:
            for value in self.values:
                if self.find_first_parent_function(value.node) == self.current_function_def[-1].symbol.node:
                    self.current_function_def[-1].value_references.setdefault(value.name, []).append(value)
            self.values = []

    def _analyze_lambda(self, current_node: astroid.Lambda) -> None:
        """Analyze a Lambda node.

        This is called while the scope of a node is detected.
        It must only be called when the current node is of type Lambda.
        Add the Lambda FunctionScope to the functions' dict if the lambda function is assigned a name.
        Add all values and calls that are collected inside the lambda to the Lambda FunctionScope instance.
        Also add these values to the surrounding scope if it is of type FunctionScope.
        This is due to the fact that lambda functions define a scope themselves
        and otherwise the values would be lost.
        """
        if not isinstance(current_node, astroid.Lambda):
            return

        # Add lambda functions that are assigned to a name (and therefor are callable) to the functions' dict.
        if isinstance(current_node, astroid.Lambda) and isinstance(current_node.parent, astroid.Assign):
            # Make sure there is no AttributeError because of the inconsistent names in the astroid API.
            if isinstance(current_node.parent.targets[0], astroid.AssignAttr):
                node_name = current_node.parent.targets[0].attrname
            else:
                node_name = current_node.parent.targets[0].name
            # If the Lambda function is assigned to a name, it can be called just as a normal function.
            # Since Lambdas normally do not have names, they need to be assigned manually.
            self.current_function_def[-1].symbol.name = node_name
            self.current_function_def[-1].symbol.node.name = node_name
            self.current_function_def[-1].symbol.id.name = node_name

            # Extend the dict of functions with the current node or create a new list with the current node.
            self.functions.setdefault(node_name, []).append(self.current_function_def[-1])

            # Add all targets that are used inside the function body to its targets' dict.
            if self.targets:
                for target in self.targets:
                    self.current_function_def[-1].target_symbols.setdefault(target.name, []).append(target)
                self.targets = []

            # Add all values that are used inside the function body to its values' dict.
            if self.values:
                for value in self.values:
                    self.current_function_def[-1].value_references.setdefault(value.name, []).append(value)
                self.values = []

            # Add all calls that are used inside the function body to its calls' dict.
            if self.calls:
                for call in self.calls:
                    self.functions[current_node.name][-1].call_references.setdefault(call.name, []).append(call)
                self.calls = []

        # Lambda Functions that have no name are hard to deal with when building the call graph. Therefore,
        # add all of their targets/values/calls to the parent function to indirectly add the needed impurity info
        # to the parent function. From here, assume that lambda functions are only used inside a function body
        # (other cases would be irrelevant for function purity anyway).
        # Anyway, all names in the lambda function are of local scope.
        # Therefore, assign a FunctionScope instance with the name 'Lambda' to represent that.
        if (
            isinstance(current_node, astroid.Lambda)
            and not isinstance(current_node, astroid.FunctionDef)
            and isinstance(current_node.parent, astroid.Call | astroid.Expr)
            # Call deals  with: (lambda x: x+1)(2) and Expr deals with: lambda x: x+1
        ):
            # Add all targets that are used inside the function body to its targets' dict.
            if self.targets:
                for target in self.targets:
                    self.current_function_def[-1].target_symbols.setdefault(target.name, []).append(target)
                self.targets = []

            # Add all values that are used inside the lambda body to its parent function values' dict.
            if self.values and isinstance(self.current_node_stack[-2], FunctionScope):
                for value in self.values:
                    if (
                        value.name not in self.current_function_def[-1].parameters
                    ):  # type: ignore[union-attr] # ignore the linter error because the current scope node is always of type FunctionScope and therefor has a parameter attribute.
                        self.current_function_def[-2].value_references.setdefault(value.name, []).append(value)

            # Add the values to the Lambda FunctionScope.
            if (
                self.values
                and isinstance(self.current_function_def[-1], FunctionScope)
                and isinstance(self.current_function_def[-1].symbol.node, astroid.Lambda)
            ):
                for value in self.values:
                    self.current_function_def[-1].value_references.setdefault(value.name, []).append(value)
            self.values = []

            # Add all calls that are used inside the lambda body to its parent function calls' dict.
            if self.calls and isinstance(self.current_node_stack[-2], FunctionScope):
                for call in self.calls:
                    if call.name not in self.current_node_stack[-2].call_references:
                        self.current_node_stack[-2].call_references[call.name] = [call]
                    else:
                        self.current_node_stack[-2].call_references[call.name].append(call)

            # Add the calls to the Lambda FunctionScope.
            if (
                self.calls
                and isinstance(self.current_function_def[-1], FunctionScope)
                and isinstance(self.current_function_def[-1].symbol.node, astroid.Lambda)
            ):
                for call in self.calls:
                    if call.name not in self.current_function_def[-1].call_references:
                        self.current_function_def[-1].call_references[call.name] = [call]
                    else:
                        self.current_function_def[-1].call_references[call.name].append(call)
            self.calls = []

            # Add all globals that are used inside the Lambda to the parent function globals list.
<<<<<<< HEAD
            if self.current_node_stack[-1].globals_used:  # type: ignore[union-attr]
                # Ignore the linter error because the current scope node is always of
                # type FunctionScope and therefor has a parameter attribute.
                for glob_name, glob_def_list in self.current_node_stack[
                    -1
                ].globals_used.items():  # type: ignore[union-attr] # see above
=======
            if isinstance(self.current_node_stack[-1], FunctionScope) and self.current_node_stack[-1].globals_used:
                for glob_name, glob_def_list in self.current_node_stack[-1].globals_used.items():
>>>>>>> 726ba5b8
                    if glob_name not in self.current_function_def[-2].globals_used:
                        self.current_function_def[-2].globals_used[glob_name] = glob_def_list
                    else:
                        for glob_def in glob_def_list:
                            if glob_def not in self.current_function_def[-2].globals_used[glob_name]:
                                self.current_function_def[-2].globals_used[glob_name].append(glob_def)

    def _analyze_constructor(self) -> None:
        """Analyze the constructor of a class.

        The constructor of a class is a special function called when an instance of the class is created.
        This function must only be called when the name of the FunctionDef node is `__init__`.
        """
        # Add instance variables to the instance_variables list of the class.
        for child in self.current_function_def[-1].children:
            if isinstance(child.symbol, InstanceVariable) and isinstance(
                self.current_function_def[-1].parent,
                ClassScope,
            ):
<<<<<<< HEAD
                self.current_function_def[-1].parent.instance_variables.setdefault(child.symbol.name, []).append(child.symbol)

        # Add __init__ function to ClassScope.
        if isinstance(self.current_function_def[-1].parent, ClassScope):
            self.current_function_def[-1].parent.init_function = self.current_function_def[-1]

=======
                self.current_function_def[-1].parent.instance_variables.setdefault(child.symbol.name, []).append(
                    child.symbol,
                )

        # Add __init__ function to ClassScope.
        if isinstance(self.current_function_def[-1].parent, ClassScope):
            self.current_function_def[-1].parent.init_function = self.current_function_def[-1]

>>>>>>> 726ba5b8
    def find_first_parent_function(self, node: astroid.NodeNG | MemberAccess) -> astroid.NodeNG:
        """Find the first parent of a call node that is a function.

        Parameters
        ----------
        node : astroid.NodeNG
            The node to start the search from.

        Returns
        -------
        astroid.NodeNG
            The first parent of the node that is a function.
            If the parent is a module, return the module.
        """
        if isinstance(node, MemberAccess):
            node = node.node  # This assures that the node to calculate the parent function exists.
        if isinstance(node.parent, astroid.FunctionDef | astroid.Lambda | astroid.Module | None):
            return node.parent
        return self.find_first_parent_function(node.parent)

    def enter_module(self, node: astroid.Module) -> None:
        """
        Enter a module node.

        The module node is the root node of the AST, so it has no parent (parent is None).
        The module node is also the first node that is visited, so the current_node_stack is empty before entering the module node.

        Parameters
        ----------
        node : astroid.Module
            The module node to enter.
        """
        self.current_node_stack.append(
            Scope(_symbol=self.get_symbol(node, None), _children=[], _parent=None),
        )

    def leave_module(self, node: astroid.Module) -> None:
        self._detect_scope(node)

    def enter_classdef(self, node: astroid.ClassDef) -> None:
        self.current_node_stack.append(
            ClassScope(
                _symbol=self.get_symbol(node, self.current_node_stack[-1].symbol.node),
                _children=[],
                _parent=self.current_node_stack[-1],
                instance_variables={},
                class_variables={},
                super_classes=self.find_base_classes(node),
            ),
        )

    def leave_classdef(self, node: astroid.ClassDef) -> None:
        self._detect_scope(node)

    def enter_functiondef(self, node: astroid.FunctionDef) -> None:
        self.current_node_stack.append(
            FunctionScope(
                _symbol=self.get_symbol(node, self.current_node_stack[-1].symbol.node),
                _children=[],
                _parent=self.current_node_stack[-1],
            ),
        )
        self.current_function_def.append(self.current_node_stack[-1])  # type: ignore[arg-type]
        # The current_node_stack[-1] is always of type FunctionScope here.

    def leave_functiondef(self, node: astroid.FunctionDef) -> None:
        self._detect_scope(node)
        self.current_function_def.pop()
<<<<<<< HEAD

    def enter_asyncfunctiondef(self, node: astroid.AsyncFunctionDef) -> None:
        self.current_node_stack.append(
            FunctionScope(
                _symbol=self.get_symbol(node, self.current_node_stack[-1].symbol.node),
                _children=[],
                _parent=self.current_node_stack[-1],
            ),
        )
        self.current_function_def.append(self.current_node_stack[-1])  # type: ignore[arg-type]
        # The current_node_stack[-1] is always of type FunctionScope here.

    def leave_asyncfunctiondef(self, node: astroid.AsyncFunctionDef) -> None:
        self._detect_scope(node)
        self.current_function_def.pop()
=======
>>>>>>> 726ba5b8

    def get_symbol(self, node: astroid.NodeNG, current_scope: astroid.NodeNG | None) -> Symbol:
        """Get the symbol of a node.

        It matches the current scope of the node and returns the corresponding symbol for the given node.

        Parameters
        ----------
        node : astroid.NodeNG
            The node whose symbol is to be determined.
        current_scope : astroid.NodeNG | None
            The current scope of the node (is None if the node is the module node).
        """
        match current_scope:
            case astroid.Module() | None:
                if isinstance(node, astroid.Import):
                    return Import(
                        node=node,
                        id=calc_node_id(node),
                        name=node.names[0][0],
                    )  # TODO: this needs fixing when multiple imports are handled

                if isinstance(node, astroid.ImportFrom):
                    return Import(
                        node=node,
                        id=calc_node_id(node),
                        name=node.names[0][1],
                    )  # TODO: this needs fixing when multiple imports are handled

                if isinstance(
                    node,
                    _ComprehensionType | astroid.Lambda | astroid.TryExcept | astroid.TryFinally,
                ) and not isinstance(node, astroid.FunctionDef):
                    return GlobalVariable(node=node, id=calc_node_id(node), name=node.__class__.__name__)
                return GlobalVariable(node=node, id=calc_node_id(node), name=node.name)

            case astroid.ClassDef():
                # Functions inside a class are defined as class variables if they are defined in the class scope.
                # if isinstance(node, astroid.FunctionDef):
                #     return LocalVariable(node=node, id=_calc_node_id(node), name=node.name)
                if isinstance(
                    node,
                    _ComprehensionType | astroid.Lambda | astroid.TryExcept | astroid.TryFinally,
                ) and not isinstance(node, astroid.FunctionDef):
                    return ClassVariable(
                        node=node,
                        id=calc_node_id(node),
                        name=node.__class__.__name__,
                        klass=current_scope,
                    )
                return ClassVariable(node=node, id=calc_node_id(node), name=node.name, klass=current_scope)

            case astroid.FunctionDef():
                # Find instance variables (in the constructor)
                if (
                    isinstance(current_scope, astroid.FunctionDef)
                    and isinstance(node, MemberAccessTarget)
                    and current_scope.name == "__init__"
                ):
                    return InstanceVariable(
                        node=node,
                        id=calc_node_id(node),
                        name=node.member,
                        klass=current_scope.parent,
                    )

                # Find parameters
                if (
                    isinstance(node, astroid.AssignName)
                    and self.parameters
                    and current_scope in self.parameters
                    and self.parameters[current_scope][1].__contains__(node)
                ):
                    return Parameter(node=node, id=calc_node_id(node), name=node.name)

                # Special cases for nodes inside functions that are defined as LocalVariables but which do not have a name
                if isinstance(node, _ComprehensionType | astroid.Lambda | astroid.TryExcept | astroid.TryFinally):
                    return LocalVariable(node=node, id=calc_node_id(node), name=node.__class__.__name__)

                if (
                    isinstance(node, astroid.Name | astroid.AssignName)
                    and node.name in node.root().globals
                    and node.name not in current_scope.locals
                ):
                    return GlobalVariable(node=node, id=calc_node_id(node), name=node.name)

                return LocalVariable(node=node, id=calc_node_id(node), name=node.name)

            case (
                astroid.Lambda() | astroid.ListComp() | astroid.DictComp() | astroid.SetComp() | astroid.GeneratorExp()
            ):
                # This deals with the case where a lambda function has parameters
                if isinstance(node, astroid.AssignName) and isinstance(node.parent, astroid.Arguments):
                    return Parameter(node=node, id=calc_node_id(node), name=node.name)
                # This deals with global variables that are used inside a lambda
                if isinstance(node, astroid.AssignName) and node.name in self.global_variables:
                    return GlobalVariable(node=node, id=calc_node_id(node), name=node.name)
                return LocalVariable(node=node, id=calc_node_id(node), name=node.name)

            case (
                astroid.TryExcept() | astroid.TryFinally()
            ):  # TODO: can we summarize Lambda and ListComp here? -> only if nodes in try except are not global
                return LocalVariable(node=node, id=calc_node_id(node), name=node.name)

        # This line is a fallback but should never be reached
        return Symbol(node=node, id=calc_node_id(node), name=node.name)  # pragma: no cover

    def enter_lambda(self, node: astroid.Lambda) -> None:
        self.current_node_stack.append(
            FunctionScope(
                _symbol=self.get_symbol(node, self.current_node_stack[-1].symbol.node),
                _children=[],
                _parent=self.current_node_stack[-1],
            ),
        )
        self.current_function_def.append(self.current_node_stack[-1])  # type: ignore[arg-type]
        # The current_node_stack[-1] is always of type FunctionScope here.

    def leave_lambda(self, node: astroid.Lambda) -> None:
        self._detect_scope(node)
        # self.cleanup_globals(self.current_node_stack[-1])
        self.current_function_def.pop()

    def enter_listcomp(self, node: astroid.ListComp) -> None:
        self.current_node_stack.append(
            Scope(
                _symbol=self.get_symbol(node, self.current_node_stack[-1].symbol.node),
                _children=[],
                _parent=self.current_node_stack[-1],
            ),
        )

    def leave_listcomp(self, node: astroid.ListComp) -> None:
        self._detect_scope(node)

    def enter_dictcomp(self, node: astroid.DictComp) -> None:
        self.current_node_stack.append(
            Scope(
                _symbol=self.get_symbol(node, self.current_node_stack[-1].symbol.node),
                _children=[],
                _parent=self.current_node_stack[-1],
            ),
        )

    def leave_dictcomp(self, node: astroid.DictComp) -> None:
        self._detect_scope(node)

    def enter_setcomp(self, node: astroid.SetComp) -> None:
        self.current_node_stack.append(
            Scope(
                _symbol=self.get_symbol(node, self.current_node_stack[-1].symbol.node),
                _children=[],
                _parent=self.current_node_stack[-1],
            ),
        )

    def leave_setcomp(self, node: astroid.SetComp) -> None:
        self._detect_scope(node)

    def enter_generatorexp(self, node: astroid.GeneratorExp) -> None:
        self.current_node_stack.append(
            Scope(
                _symbol=self.get_symbol(node, self.current_node_stack[-1].symbol.node),
                _children=[],
                _parent=self.current_node_stack[-1],
            ),
        )

    def leave_generatorexp(self, node: astroid.DictComp) -> None:
        self._detect_scope(node)

    # def enter_tryfinally(self, node: astroid.TryFinally) -> None:
    #     self.current_node_stack.append(
    #         Scope(_symbol=self.get_symbol(node, self.current_node_stack[-1].symbol.node),
    #               _children=[],
    #               _parent=self.current_node_stack[-1]),
    #     )
    #
    # def leave_tryfinally(self, node: astroid.TryFinally) -> None:
    #     self._detect_scope(node)

    def enter_tryexcept(self, node: astroid.TryExcept) -> None:
        self.current_node_stack.append(
            Scope(
                _symbol=self.get_symbol(node, self.current_node_stack[-1].symbol.node),
                _children=[],
                _parent=self.current_node_stack[-1],
            ),
        )

    def leave_tryexcept(self, node: astroid.TryExcept) -> None:
        self._detect_scope(node)

    def enter_arguments(self, node: astroid.Arguments) -> None:

        if node.args:
            self.parameters[self.current_node_stack[-1].symbol.node] = (self.current_node_stack[-1], node.args)
            for arg in node.args:
                self.add_arg_to_function_scope_parameters(arg)
        if node.kwonlyargs:
            self.parameters[self.current_node_stack[-1].symbol.node] = (
                self.current_node_stack[-1],
                node.kwonlyargs,
            )
            for arg in node.kwonlyargs:
                self.add_arg_to_function_scope_parameters(arg)
        if node.posonlyargs:
            self.parameters[self.current_node_stack[-1].symbol.node] = (
                self.current_node_stack[-1],
                node.posonlyargs,
            )
            for arg in node.kwonlyargs:
                self.add_arg_to_function_scope_parameters(arg)
        if node.vararg:
            constructed_node = astroid.AssignName(
                name=node.vararg,
                parent=node,
                lineno=node.parent.lineno,
                col_offset=node.parent.col_offset,
            )
            # TODO: col_offset is not correct: it should be the col_offset of the vararg/(kwarg) node which is not
            #  collected by astroid
            self.handle_arg(constructed_node)
        if node.kwarg:
            constructed_node = astroid.AssignName(
                name=node.kwarg,
                parent=node,
                lineno=node.parent.lineno,
                col_offset=node.parent.col_offset,
            )
            self.handle_arg(constructed_node)

    def add_arg_to_function_scope_parameters(self, argument: astroid.AssignName) -> None:
        """Add an argument to the parameters dict of the current function scope.

        Parameters
        ----------
        argument : astroid.AssignName
            The argument node to add to the parameter dict.
        """
        if isinstance(self.current_node_stack[-1], FunctionScope):
            self.current_node_stack[-1].parameters[argument.name] = Parameter(
                argument,
                calc_node_id(argument),
                argument.name,
            )

    def enter_name(self, node: astroid.Name) -> None:
        if isinstance(node.parent, astroid.Decorators) or isinstance(node.parent.parent, astroid.Decorators):
            return

        if isinstance(
            node.parent,
            astroid.Assign
            | astroid.AugAssign
            | astroid.Return
            | astroid.Compare
            | astroid.For
            | astroid.BinOp
            | astroid.BoolOp
            | astroid.UnaryOp
            | astroid.Match
            | astroid.Tuple
            | astroid.Subscript
            | astroid.FormattedValue
            | astroid.Keyword
            | astroid.Expr
            | astroid.Comprehension
            | astroid.Attribute,
        ):
            # The following if statement is necessary to avoid adding the same node to
            # both the target_nodes and the value_nodes dict. Since there is a case where a name node is used as a
            # target, a check is needed if the node is already in the target_nodes dict. This is only the case if the
            # name node is the receiver of a MemberAccessTarget node. It is made sure that in this case the node is
            # definitely in the target_nodes dict because the MemberAccessTarget node is added to the dict before the
            # name node.
            if node not in self.target_nodes:
                self.value_nodes[node] = self.current_node_stack[-1]

        elif isinstance(node.parent, astroid.AssignAttr):
            self.target_nodes[node] = self.current_node_stack[-1]
            self.targets.append(Symbol(node, calc_node_id(node), node.name))
        if (
            isinstance(node.parent, astroid.Call)
            and isinstance(node.parent.func, astroid.Name)
            and node.parent.func.name != node.name
        ):
            # Append a node only then when it is not the name node of the function
            self.value_nodes[node] = self.current_node_stack[-1]

        func_def = self.find_first_parent_function(node)

        if self.current_function_def and func_def == self.current_function_def[-1].symbol.node:
            # Exclude propagation to a function scope if the scope within that function defines a local scope itself.
            # e.g. ListComp, SetComp, DictComp, GeneratorExp
            # Except the name node is a global variable, than it must be propagated to the function scope.
            # TODO: dazu zählen ListComp, Lambda, TryExcept??, TryFinally??
            if (
                isinstance(self.current_node_stack[-1].symbol.node, _ComprehensionType)
                and node.name not in self.global_variables
            ):
                return

            # Deal with some special cases that need to be excluded
            if isinstance(node, astroid.Name):
                # Ignore self and cls because they are not relevant for purity by our means.
                # if node.name in ("self", "cls"):
                #     return

                # Do not add the "self" from the assignments of the instance variables since they are no real values.
                if isinstance(node.parent, astroid.AssignAttr):
                    return

                # Call removes the function name.
                if isinstance(node.parent, astroid.Call):
                    if isinstance(node.parent.func, astroid.Attribute):
                        if node.parent.func.attrname == node.name:
                            return
                    elif isinstance(node.parent.func, astroid.Name):
                        if node.parent.func.name == node.name:
                            return

                # Check if the Name belongs to a type hint.
                if self.is_annotated(node, found_annotation_node=False):
                    return

            reference = Reference(node, calc_node_id(node), node.name)
            if reference not in self.values:
                self.values.append(reference)

            # Add the name to the globals list of the surrounding function if it is a variable of global scope.
            global_node_defs = self.check_if_global(node.name, node)
            if global_node_defs is not None:
                # It is possible that a variable has more than one global assignment,
                # particularly in cases where the variable is depending on a condition.
                # Since this can only be determined at runtime, add all global assignments to the list.
                for global_node_def in global_node_defs:
                    # Propagate global variables in Comprehension type to
                    # the surrounding function if it is a global variable.
                    if isinstance(global_node_def, astroid.AssignName) and (
                        isinstance(self.current_node_stack[-1], FunctionScope)
                        or isinstance(self.current_node_stack[-1].symbol.node, _ComprehensionType | astroid.Lambda)
                    ):
                        # Create a new dict entry for a global variable (by name).
                        if node.name not in self.current_function_def[-1].globals_used:
                            symbol = self.get_symbol(global_node_def, self.current_function_def[-1].symbol.node)
                            if isinstance(symbol, GlobalVariable):
                                self.current_function_def[-1].globals_used[node.name] = [symbol]
                        # If the name of the global variable already exists,
                        # add the new declaration to the list (redeclaration).
                        else:
                            symbol = self.get_symbol(global_node_def, self.current_function_def[-1].symbol.node)
                            if symbol not in self.current_function_def[-1].globals_used[node.name] and isinstance(
                                symbol,
                                GlobalVariable,
                            ):
                                self.current_function_def[-1].globals_used[node.name].append(symbol)
                return

    def is_annotated(self, node: astroid.NodeNG | MemberAccess, found_annotation_node: bool) -> bool:
        """Check if the Name node is a type hint.

        Parameters
        ----------
        node : astroid.Name
            The node to check.
        found_annotation_node : bool
            A bool that indicates if an annotation node is found.

        Returns
        -------
        bool
            True if the node is a type hint, False otherwise.
        """
        # Condition that checks if an annotation node is found.
        # This can be extended by all nodes indicating a type hint.
        if isinstance(node, astroid.Arguments | astroid.AnnAssign):
            return True

        # This checks if the node is used as a return type
        if isinstance(node.parent, astroid.FunctionDef) and node.parent.returns and node == node.parent.returns:
            return True

        # Return the current bool if an assignment node is found.
        # This is the case when there are no more nested nodes that could contain a type hint property.
        if isinstance(node, astroid.Assign) or found_annotation_node:
            return found_annotation_node

        # Check the parent of the node for annotation types.
        elif node.parent is not None:
            return self.is_annotated(node.parent, found_annotation_node=found_annotation_node)

        return found_annotation_node

    def enter_assignname(self, node: astroid.AssignName) -> None:
        # Lambda assignments will not be added to the target_nodes dict because they are handled as functions.
        if isinstance(node.parent, astroid.Assign) and isinstance(node.parent.value, astroid.Lambda):
            return

        # The following nodes are added to the target_nodes dict,
        # because they are real assignments and therefore targets.
        if isinstance(
            node.parent,
            astroid.Assign
            | astroid.Arguments
            | astroid.AssignAttr
            | astroid.Attribute
            | astroid.AugAssign
            | astroid.AnnAssign
            | astroid.Return
            | astroid.Compare
            | astroid.For
            | astroid.Tuple
            | astroid.NamedExpr
            | astroid.Starred
            | astroid.Comprehension
            | astroid.ExceptHandler
            | astroid.With,
        ):
            self.target_nodes[node] = self.current_node_stack[-1]
            # Only add assignments if they are inside a function
            if isinstance(self.current_node_stack[-1], FunctionScope):
                self.targets.append(self.get_symbol(node, self.current_node_stack[-1].symbol.node))

        # The following nodes are no real target nodes, but astroid generates an AssignName node for them.
        # They still need to be added to the children of the current scope.
        if isinstance(
            node.parent,
            astroid.Assign
            | astroid.Arguments
            | astroid.AssignAttr
            | astroid.Attribute
            | astroid.AugAssign
            | astroid.AnnAssign
            | astroid.Tuple
            | astroid.For
            | astroid.NamedExpr
            | astroid.Starred
            | astroid.Comprehension
            | astroid.ExceptHandler
            | astroid.With,
        ):
            parent = self.current_node_stack[-1]
            scope_node = Scope(
                _symbol=self.get_symbol(node, self.current_node_stack[-1].symbol.node),
                _children=[],
                _parent=parent,
            )
            self.children.append(scope_node)

            # Detect global assignments and add them to the global_variables dict.
            if isinstance(node.root(), astroid.Module) and node.name in node.root().globals:
                self.global_variables[node.name] = scope_node

    def enter_assignattr(self, node: astroid.AssignAttr) -> None:
        parent = self.current_node_stack[-1]
        member_access = _construct_member_access_target(node)
        scope_node = Scope(
            _symbol=self.get_symbol(member_access, self.current_node_stack[-1].symbol.node),
            _children=[],
            _parent=parent,
        )
        self.children.append(scope_node)

        if isinstance(member_access, MemberAccessTarget):
            self.target_nodes[member_access] = self.current_node_stack[-1]
            if isinstance(self.current_node_stack[-1], FunctionScope):
                self.targets.append(Symbol(member_access, calc_node_id(member_access), member_access.name))
        if isinstance(member_access, MemberAccessValue):
            self.value_nodes[member_access] = self.current_node_stack[-1]

    def enter_attribute(self, node: astroid.Attribute) -> None:
        # Do not handle names used in decorators since this would be to complex for now.
        if isinstance(node.parent, astroid.Decorators):
            return

        # Astroid generates an Attribute node for every attribute access.
        # Check if the attribute access is a target or a value.
        if isinstance(node.parent, astroid.AssignAttr) or self.has_assignattr_parent(node):
            member_access = _construct_member_access_target(node)
            if isinstance(node.expr, astroid.Name):
                self.target_nodes[node.expr] = self.current_node_stack[-1]
                if isinstance(self.current_node_stack[-1], FunctionScope):
                    self.targets.append(Symbol(member_access, calc_node_id(member_access), member_access.name))
        else:
            member_access = _construct_member_access_value(node)

        if isinstance(member_access, MemberAccessTarget):
            self.target_nodes[member_access] = self.current_node_stack[-1]
            if isinstance(self.current_node_stack[-1], FunctionScope):
                self.targets.append(Symbol(member_access, calc_node_id(member_access), member_access.name))
        elif isinstance(member_access, MemberAccessValue):
            # Ignore type annotations because they are not relevant for purity.
            if self.is_annotated(member_access.node, found_annotation_node=False):
                return

            self.value_nodes[member_access] = self.current_node_stack[-1]
            reference = Reference(member_access, calc_node_id(member_access), member_access.name)
            self.values.append(reference)

    @staticmethod
    def has_assignattr_parent(node: astroid.Attribute) -> bool:
        """Check if any parent of the given node is an AssignAttr node.

        Since astroid generates an Attribute node for every attribute access,
        and it is possible to have nested attribute accesses,
        it is possible that the direct parent is not an AssignAttr node.
        In this case, check if any parent of the given node is an AssignAttr node.

        Parameters
        ----------
        node : astroid.Attribute
            The node whose parents are to be checked.

        Returns
        -------
        bool
            True if any parent of the given node is an AssignAttr node, False otherwise.
            True means that the given node is a target node, False means that the given node is a value node.
        """
        # TODO: deal with attribute access to items of a target: self.cache[a] = 1
        #  this currently is detected as value because of the ast structure.
        current_node = node
        while current_node is not None:
            if isinstance(current_node, astroid.AssignAttr):
                return True
            current_node = current_node.parent
        return False

    def enter_global(self, node: astroid.Global) -> None:
        """Enter a global node.

        Global nodes are used to declare global variables inside a function.
        Collect all these global variable usages and add them to the globals_used dict of that FunctionScope.
        """
        for name in node.names:
            global_node_defs = self.check_if_global(name, node)
            if global_node_defs:
                # It is possible that a variable has more than one global assignment,
                # particularly in cases where the variable is depending on a condition.
                # Since this can only be determined at runtime, add all global assignments to the list.
                for global_node_def in global_node_defs:
                    if isinstance(global_node_def, astroid.AssignName) and isinstance(
                        self.current_node_stack[-1],
                        FunctionScope,
                    ):
                        symbol = self.get_symbol(global_node_def, self.current_node_stack[-1].symbol.node)
                        if isinstance(symbol, GlobalVariable):
                            self.current_node_stack[-1].globals_used.setdefault(name, []).append(symbol)

    def enter_call(self, node: astroid.Call) -> None:
        if isinstance(node.func, astroid.Name | astroid.Attribute):
            self.function_calls[node] = self.current_node_stack[-1]

            if isinstance(node.func, astroid.Attribute):
                call_name = node.func.attrname
            else:
                call_name = node.func.name

            call_reference = Reference(node, calc_node_id(node), call_name)
            # Add the call node to the calls of the parent scope if it is of type FunctionScope.
            if isinstance(self.current_node_stack[-1], FunctionScope):
                self.calls.append(call_reference)
            else:  # noqa: PLR5501
                # Add the call node to the calls of the last function definition to ensure it is considered in the call graph
                # since it would otherwise be lost in the (local) Scope of the Comprehension.
                if (
                    isinstance(self.current_node_stack[-1].symbol.node, _ComprehensionType)
                    and self.current_function_def
                ):
                    self.current_function_def[-1].call_references.setdefault(call_name, []).append(call_reference)

<<<<<<< HEAD
    def enter_import(self, node: astroid.Import) -> None:
        # TODO: do we want import nodes to be added to the scope tree?
=======
    def enter_import(self, node: astroid.Import) -> None:  # TODO: handle multiple imports and aliases
>>>>>>> 726ba5b8
        parent = self.current_node_stack[-1]
        symbols: dict[str, Import] = {}
        for name_tuple in node.names:
            module = name_tuple[0]
            alias = name_tuple[1]
            if alias:
                import_symbol = Import(node=node, id=calc_node_id(node), name=alias, module=module, alias=alias)
            else:
                import_symbol = Import(node=node, id=calc_node_id(node), name=module, module=module)
            symbols[import_symbol.name] = import_symbol
            scope_node = Scope(
                _symbol=import_symbol,
                _children=[],
                _parent=parent,
            )
            self.children.append(scope_node)

        self.imports.update(symbols)

    def enter_importfrom(self, node: astroid.ImportFrom) -> None:
        # TODO: do we want import nodes to be added to the scope tree?
        parent = self.current_node_stack[-1]
        symbols: dict[str, Import] = {}
        for name_tuple in node.names:
            module = node.modname
            name = name_tuple[0]
            alias = name_tuple[1]
            if alias:
                import_symbol = Import(node=node, id=calc_node_id(node), name=name, module=module, alias=alias)
                symbols[import_symbol.alias] = import_symbol
            else:
                import_symbol = Import(node=node, id=calc_node_id(node), name=name, module=module)
                symbols[import_symbol.name] = import_symbol
            scope_node = Scope(
                _symbol=import_symbol,
                _children=[],
                _parent=parent,
            )
            self.children.append(scope_node)

<<<<<<< HEAD
        self.imports.update(symbols)

=======
>>>>>>> 726ba5b8
    # TODO: this lookup could be more efficient if we would add all global nodes to the dict when 'enter_module' is called
    #  we than can be sure that all globals are detected already and we do not need to traverse the tree
    def check_if_global(self, name: str, node: astroid.NodeNG) -> list[astroid.AssignName] | None:
        """
        Check if a name is a global variable.

        Checks if a name is a global variable inside the root of the given node
        and return its assignment node if it is a global variable.

        Parameters
        ----------
        name : str
            The variable name to check.
        node : astroid.NodeNG
            The node whose root is to be checked.

        Returns
        -------
        astroid.AssignName | None
            The symbol of the global variable if it exists, None otherwise.
        """
        if not isinstance(node, astroid.Module):
            return self.check_if_global(name, node.parent)
        elif isinstance(node, astroid.Module) and name in node.globals:
            # The globals() dict contains all assignments of the node with this name
            # (this includes assignments in other scopes).
            # Only add the assignments of the nodes which are assigned on module scope (true global variables).
            return [
                node for node in node.globals[name] if isinstance(self.find_first_parent_function(node), astroid.Module)
            ]
        return None

    def find_base_classes(self, node: astroid.ClassDef) -> list[ClassScope]:
        """Find a list of all base classes of the given class.

        If a class has no base classes, an empty list is returned.

        Parameters
        ----------
        node : astroid.ClassDef
            The class whose base classes are to be found.

        Returns
        -------
        list[ClassScope]
            A list of all base classes of the given class if it has any, else an empty list.
        """
        base_classes = []
        for base in node.bases:
            if isinstance(base, astroid.Name):
                base_class = self.get_class_by_name(base.name)
                if isinstance(base_class, ClassScope):
                    base_classes.append(base_class)

        return base_classes

    def get_class_by_name(self, name: str) -> ClassScope | None:
        """Get the class with the given name.

        Parameters
        ----------
        name : str
            The name of the class to get.

        Returns
        -------
        ClassScope | None
            The class with the given name if it exists, None otherwise.
            None will never be returned since this function is only called when it is certain that the class exists.
        """
        for klass in self.classes:
            if klass == name:
                return self.classes[klass]
        # This is not possible because the class is always added to the classes dict when it is defined.
        return None  # pragma: no cover

    def handle_arg(self, constructed_node: astroid.AssignName) -> None:
        """Handle an argument node.

        This function is called when a vararg or a kwarg parameter is found inside an Argument node.
        This is needed because astroid does not generate a symbol for these nodes.
        Therefore, create one manually and add it to the parameters' dict.

        Parameters
        ----------
        constructed_node : astroid.AssignName
            The node that is to be handled.
        """
        self.target_nodes[constructed_node] = self.current_node_stack[-1]
        scope_node = Scope(
            _symbol=Parameter(constructed_node, calc_node_id(constructed_node), constructed_node.name),
            _children=[],
            _parent=self.current_node_stack[-1],
        )
        self.children.append(scope_node)
        self.add_arg_to_function_scope_parameters(constructed_node)
        if self.current_node_stack[-1].symbol.node in self.parameters:
            self.parameters[self.current_node_stack[-1].symbol.node][1].append(constructed_node)
        else:
            self.parameters[self.current_node_stack[-1].symbol.node] = (self.current_node_stack[-1], [constructed_node])
<<<<<<< HEAD
=======

>>>>>>> 726ba5b8

def calc_node_id(
    node: (
        astroid.NodeNG
        | astroid.Module
        | astroid.ClassDef
        | astroid.FunctionDef
        | astroid.AssignName
        | astroid.Name
        | astroid.AssignAttr
        | astroid.Import
        | astroid.ImportFrom
        | astroid.Call
        | astroid.Lambda
        | astroid.ListComp
        | MemberAccess
    ),
) -> NodeID:
    """Calculate the NodeID of the given node.

    The NodeID is calculated by using the name of the module, the name of the node, the line number and the column offset.
    The NodeID is used to identify nodes in the module.

    Parameters
    ----------
    node : astroid.NodeNG | astroid.Module | astroid.ClassDef | astroid.FunctionDef | astroid.AssignName | astroid.Name | astroid.AssignAttr | astroid.Import | astroid.ImportFrom | astroid.Call | astroid.Lambda | astroid.ListComp | MemberAccess

    Returns
    -------
    NodeID
        The NodeID of the given node.
    """
    if isinstance(node, MemberAccess):
        module = node.node.root().name
    else:
        module = node.root().name
        # TODO: check if this is correct when working with a real module

    match node:
        case astroid.Module():
            return NodeID(module, node.name, 0, 0)
        case astroid.ClassDef():
            return NodeID(module, node.name, node.lineno, node.col_offset)
        case astroid.FunctionDef():
            return NodeID(module, node.name, node.fromlineno, node.col_offset)
        case astroid.AssignName():
            return NodeID(module, node.name, node.lineno, node.col_offset)
        case astroid.Name():
            return NodeID(module, node.name, node.lineno, node.col_offset)
        case MemberAccess():
            return NodeID(module, node.name, node.node.lineno, node.node.col_offset)
        case astroid.Import():  # TODO: we need a special treatment for imports and import from
            return NodeID(module, node.names[0][0], node.lineno, node.col_offset)
        case astroid.ImportFrom():
            return NodeID(module, node.names[0][1], node.lineno, node.col_offset)
        case astroid.AssignAttr():
            return NodeID(module, node.attrname, node.lineno, node.col_offset)
        case astroid.Call():
            # Make sure there is no AttributeError because of the inconsistent names in the astroid API.
            if isinstance(node.func, astroid.Attribute):
                return NodeID(module, node.func.attrname, node.lineno, node.col_offset)
            return NodeID(module, node.func.name, node.lineno, node.col_offset)
        case astroid.Lambda():
            if isinstance(node.parent, astroid.Assign) and node.name != "LAMBDA":
                return NodeID(module, node.name, node.lineno, node.col_offset)
            return NodeID(module, "LAMBDA", node.lineno, node.col_offset)
        case astroid.ListComp():
            return NodeID(module, "LIST_COMP", node.lineno, node.col_offset)
        case astroid.NodeNG():
            return NodeID(module, node.as_string(), node.lineno, node.col_offset)
        case _:
            raise ValueError(f"Node type {node.__class__.__name__} is not supported yet.")


def _construct_member_access_target(node: astroid.Attribute | astroid.AssignAttr) -> MemberAccessTarget:
    """Construct a MemberAccessTarget node.

    Construct a MemberAccessTarget node from an Attribute or AssignAttr node.
    The receiver is the node that is accessed, and the member is the node that accesses the receiver.
    The receiver can be nested.

    Parameters
    ----------
    node : astroid.Attribute | astroid.AssignAttr
        The node to construct the MemberAccessTarget node from.

    Returns
    -------
    MemberAccessTarget
        The constructed MemberAccessTarget node.
    """
    receiver = node.expr
    member = node.attrname

    try:
        if isinstance(receiver, astroid.Name):
            return MemberAccessTarget(node=node, receiver=receiver, member=member)
        elif isinstance(receiver, astroid.Call):
            return MemberAccessTarget(node=node, receiver=receiver.func, member=member)
        elif isinstance(receiver, astroid.Attribute):
            return MemberAccessTarget(node=node, receiver=_construct_member_access_target(receiver), member=member)
        else:
            return MemberAccessTarget(node=node, receiver=None, member=member)
    # Since it is tedious to add testcases for this function, ignore the coverage for now
    except TypeError as err:  # pragma: no cover
        raise TypeError(f"Unexpected node type {type(node)}") from err  # pragma: no cover


def _construct_member_access_value(node: astroid.Attribute) -> MemberAccessValue:
    """Construct a MemberAccessValue node.

    Construct a MemberAccessValue node from an Attribute node.
    The receiver is the node that is accessed, and the member is the node that accesses the receiver.
    The receiver can be nested.

    Parameters
    ----------
    node : astrid.Attribute
        The node to construct the MemberAccessValue node from.

    Returns
    -------
    MemberAccessValue
        The constructed MemberAccessValue node.
    """
    receiver = node.expr
    member = node.attrname

    try:
        if isinstance(receiver, astroid.Name):
            return MemberAccessValue(node=node, receiver=receiver, member=member)
        elif isinstance(receiver, astroid.Call):
            return MemberAccessValue(node=node, receiver=receiver.func, member=member)
        elif isinstance(receiver, astroid.Attribute):
            return MemberAccessValue(node=node, receiver=_construct_member_access_value(receiver), member=member)
        else:
            return MemberAccessValue(node=node, receiver=None, member=member)
    # Since it is tedious to add testcases for this function, ignore the coverage for now
    except TypeError as err:  # pragma: no cover
        raise TypeError(f"Unexpected node type {type(node)}") from err  # pragma: no cover


def get_base_expression(node: MemberAccess) -> astroid.NodeNG:
    """Get the base expression of a MemberAccess node.

    Get the base expression of a MemberAccess node by recursively calling this function on the receiver of the MemberAccess node.

    Parameters
    ----------
    node : MemberAccess
        The MemberAccess node whose base expression is to be found.

    Returns
    -------
    astroid.NodeNG
        The base expression of the given MemberAccess node.
    """
    if isinstance(node.receiver, MemberAccess):
        return get_base_expression(node.receiver)
    else:
        return node.receiver


def get_module_data(code: str) -> ModuleData:
    """Get the module data of the given code.

    To get the module data of the given code, the code is parsed into an AST and then walked by an ASTWalker.
    The ModuleDataBuilder detects the scope of each node and builds a scope tree.
    The ModuleDataBuilder also collects all classes, functions, global variables, value nodes, target nodes, parameters,
    function calls, and function references.

    Parameters
    ----------
    code : str
        The source code of the module whose module data is to be found.

    Returns
    -------
    ModuleData
        The module data of the given module.
    """
    module_data_handler = ModuleDataBuilder()
    walker = ASTWalker(module_data_handler)
    module = astroid.parse(code)
    print(module.repr_tree())
    walker.walk(module)

    scope = module_data_handler.children[0]  # Get the children of the root node, which are the scopes of the module

    return ModuleData(
        scope=scope,
        classes=module_data_handler.classes,
        functions=module_data_handler.functions,
        global_variables=module_data_handler.global_variables,
        value_nodes=module_data_handler.value_nodes,
        target_nodes=module_data_handler.target_nodes,
        parameters=module_data_handler.parameters,
        function_calls=module_data_handler.function_calls,
<<<<<<< HEAD
        imports=module_data_handler.imports,
=======
>>>>>>> 726ba5b8
    )<|MERGE_RESOLUTION|>--- conflicted
+++ resolved
@@ -93,10 +93,7 @@
         default_factory=dict,
     )  # TODO: [LATER] in a refactor:  remove parameters since they are stored inside the FunctionScope in functions now and use these instead
     function_calls: dict[astroid.Call, Scope] = field(default_factory=dict)
-<<<<<<< HEAD
     imports: dict[str, Import] = field(default_factory=dict)
-=======
->>>>>>> 726ba5b8
 
     def _detect_scope(self, current_node: astroid.NodeNG) -> None:
         """
@@ -170,7 +167,6 @@
         for child in self.current_node_stack[-1].children:
             if isinstance(child.symbol, ClassVariable) and isinstance(self.current_node_stack[-1], ClassScope):
                 self.current_node_stack[-1].class_variables.setdefault(child.symbol.name, []).append(child.symbol)
-<<<<<<< HEAD
 
     def _analyze_function(self, current_node: astroid.FunctionDef) -> None:
         """Analyze a FunctionDef node.
@@ -180,17 +176,6 @@
         Add the FunctionScope to the functions' dict.
         Add all targets, values and calls that are collected inside the function to the FunctionScope instance.
 
-=======
-
-    def _analyze_function(self, current_node: astroid.FunctionDef) -> None:
-        """Analyze a FunctionDef node.
-
-        This is called while the scope of a node is detected.
-        It must only be called when the current node is of type FunctionDef.
-        Add the FunctionScope to the functions' dict.
-        Add all targets, values and calls that are collected inside the function to the FunctionScope instance.
-
->>>>>>> 726ba5b8
         Parameters
         ----------
         current_node : astroid.FunctionDef
@@ -341,17 +326,12 @@
             self.calls = []
 
             # Add all globals that are used inside the Lambda to the parent function globals list.
-<<<<<<< HEAD
             if self.current_node_stack[-1].globals_used:  # type: ignore[union-attr]
                 # Ignore the linter error because the current scope node is always of
                 # type FunctionScope and therefor has a parameter attribute.
                 for glob_name, glob_def_list in self.current_node_stack[
                     -1
                 ].globals_used.items():  # type: ignore[union-attr] # see above
-=======
-            if isinstance(self.current_node_stack[-1], FunctionScope) and self.current_node_stack[-1].globals_used:
-                for glob_name, glob_def_list in self.current_node_stack[-1].globals_used.items():
->>>>>>> 726ba5b8
                     if glob_name not in self.current_function_def[-2].globals_used:
                         self.current_function_def[-2].globals_used[glob_name] = glob_def_list
                     else:
@@ -371,23 +351,14 @@
                 self.current_function_def[-1].parent,
                 ClassScope,
             ):
-<<<<<<< HEAD
-                self.current_function_def[-1].parent.instance_variables.setdefault(child.symbol.name, []).append(child.symbol)
+                self.current_function_def[-1].parent.instance_variables.setdefault(child.symbol.name, []).append(
+                    child.symbol,
+                )
 
         # Add __init__ function to ClassScope.
         if isinstance(self.current_function_def[-1].parent, ClassScope):
             self.current_function_def[-1].parent.init_function = self.current_function_def[-1]
 
-=======
-                self.current_function_def[-1].parent.instance_variables.setdefault(child.symbol.name, []).append(
-                    child.symbol,
-                )
-
-        # Add __init__ function to ClassScope.
-        if isinstance(self.current_function_def[-1].parent, ClassScope):
-            self.current_function_def[-1].parent.init_function = self.current_function_def[-1]
-
->>>>>>> 726ba5b8
     def find_first_parent_function(self, node: astroid.NodeNG | MemberAccess) -> astroid.NodeNG:
         """Find the first parent of a call node that is a function.
 
@@ -456,7 +427,6 @@
     def leave_functiondef(self, node: astroid.FunctionDef) -> None:
         self._detect_scope(node)
         self.current_function_def.pop()
-<<<<<<< HEAD
 
     def enter_asyncfunctiondef(self, node: astroid.AsyncFunctionDef) -> None:
         self.current_node_stack.append(
@@ -472,8 +442,6 @@
     def leave_asyncfunctiondef(self, node: astroid.AsyncFunctionDef) -> None:
         self._detect_scope(node)
         self.current_function_def.pop()
-=======
->>>>>>> 726ba5b8
 
     def get_symbol(self, node: astroid.NodeNG, current_scope: astroid.NodeNG | None) -> Symbol:
         """Get the symbol of a node.
@@ -1046,12 +1014,8 @@
                 ):
                     self.current_function_def[-1].call_references.setdefault(call_name, []).append(call_reference)
 
-<<<<<<< HEAD
     def enter_import(self, node: astroid.Import) -> None:
         # TODO: do we want import nodes to be added to the scope tree?
-=======
-    def enter_import(self, node: astroid.Import) -> None:  # TODO: handle multiple imports and aliases
->>>>>>> 726ba5b8
         parent = self.current_node_stack[-1]
         symbols: dict[str, Import] = {}
         for name_tuple in node.names:
@@ -1092,11 +1056,8 @@
             )
             self.children.append(scope_node)
 
-<<<<<<< HEAD
         self.imports.update(symbols)
 
-=======
->>>>>>> 726ba5b8
     # TODO: this lookup could be more efficient if we would add all global nodes to the dict when 'enter_module' is called
     #  we than can be sure that all globals are detected already and we do not need to traverse the tree
     def check_if_global(self, name: str, node: astroid.NodeNG) -> list[astroid.AssignName] | None:
@@ -1197,10 +1158,6 @@
             self.parameters[self.current_node_stack[-1].symbol.node][1].append(constructed_node)
         else:
             self.parameters[self.current_node_stack[-1].symbol.node] = (self.current_node_stack[-1], [constructed_node])
-<<<<<<< HEAD
-=======
-
->>>>>>> 726ba5b8
 
 def calc_node_id(
     node: (
@@ -1399,8 +1356,5 @@
         target_nodes=module_data_handler.target_nodes,
         parameters=module_data_handler.parameters,
         function_calls=module_data_handler.function_calls,
-<<<<<<< HEAD
         imports=module_data_handler.imports,
-=======
->>>>>>> 726ba5b8
     )