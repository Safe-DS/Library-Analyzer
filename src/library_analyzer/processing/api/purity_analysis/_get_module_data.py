--- conflicted
+++ resolved
@@ -87,16 +87,9 @@
     value_nodes: dict[astroid.Name | MemberAccessValue, Scope] = field(
         default_factory=dict,
     )
-<<<<<<< HEAD
-    target_nodes: dict[astroid.AssignName | astroid.Name | MemberAccessTarget,
-                       Scope | ClassScope | FunctionScope] = field(default_factory=dict)
-    global_variables: dict[str, Scope | ClassScope | FunctionScope] = field(default_factory=dict)
-    parameters: dict[astroid.FunctionDef, tuple[Scope | ClassScope | FunctionScope, list[astroid.AssignName]]] = field(
-=======
     target_nodes: dict[astroid.AssignName | astroid.Name | MemberAccessTarget, Scope] = field(default_factory=dict)
     global_variables: dict[str, Scope] = field(default_factory=dict)
     parameters: dict[astroid.FunctionDef, tuple[Scope, list[astroid.AssignName]]] = field(
->>>>>>> 59555493
         default_factory=dict,
     )  # TODO: [LATER] in a refactor:  remove parameters since they are stored inside the FunctionScope in functions now and use these instead
     function_calls: dict[astroid.Call, Scope] = field(default_factory=dict)
@@ -432,7 +425,6 @@
         self._detect_scope(node)
         self.current_function_def.pop()
 
-<<<<<<< HEAD
     def enter_asyncfunctiondef(self, node: astroid.AsyncFunctionDef) -> None:
         self.current_node_stack.append(
             FunctionScope(
@@ -448,8 +440,6 @@
         self._detect_scope(node)
         self.current_function_def.pop()
 
-=======
->>>>>>> 59555493
     def get_symbol(self, node: astroid.NodeNG, current_scope: astroid.NodeNG | None) -> Symbol:
         """Get the symbol of a node.
 
