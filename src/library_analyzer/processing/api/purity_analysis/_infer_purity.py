--- conflicted
+++ resolved
@@ -8,12 +8,10 @@
 from library_analyzer.processing.api.purity_analysis import calc_node_id
 from library_analyzer.processing.api.purity_analysis._resolve_references import resolve_references
 from library_analyzer.processing.api.purity_analysis.model import (
-<<<<<<< HEAD
     APIPurity,
-=======
->>>>>>> 726ba5b8
     BuiltinOpen,
     CallGraphNode,
+    CallOfParameter,
     FileRead,
     FileWrite,
     FunctionScope,
@@ -28,11 +26,8 @@
     Pure,
     PurityResult,
     Reasons,
-<<<<<<< HEAD
-    StringLiteral, CallOfParameter, UnknownCall,
-=======
     StringLiteral,
->>>>>>> 726ba5b8
+    UnknownCall,
 )
 from library_analyzer.processing.api.purity_analysis.model._purity import CallOfFunction
 
@@ -232,11 +227,7 @@
 
 
 # TODO: remove type ignore after implementing all cases
-<<<<<<< HEAD
 def _check_open_like_functions(call: astroid.Call) -> PurityResult:  # type: ignore[return] # all cases are handled
-=======
-def check_open_like_functions(call: astroid.Call) -> PurityResult:  # type: ignore[return] # all cases are handled
->>>>>>> 726ba5b8
     """Check open-like function for impurity.
 
     This includes functions like open, read, readline, readlines, write, writelines.
@@ -302,11 +293,7 @@
         pass  # TODO: [Later] for now it is good enough to deal with open() only, but we MAYBE need to deal with the other open-like functions too
 
 
-<<<<<<< HEAD
 def _infer_purity(code: str) -> dict[NodeID, PurityResult]:
-=======
-def infer_purity(code: str) -> dict[NodeID, PurityResult]:
->>>>>>> 726ba5b8
     """
     Infer the purity of functions.
 
@@ -332,11 +319,7 @@
     combined_node_names: set[str] = set()
 
     for reasons in analysis_result.raw_reasons.values():
-<<<<<<< HEAD
         _process_node(reasons, analysis_result, purity_results)
-=======
-        process_node(reasons, analysis_result, purity_results)
->>>>>>> 726ba5b8
 
     for graph in analysis_result.call_graph.graphs.values():
         if graph.combined_node_ids:
@@ -344,13 +327,6 @@
                 sorted(combined_node_id_str for combined_node_id_str in graph.combined_node_id_to_string()),
             )
             combined_node_names.add(combined_node_name)
-<<<<<<< HEAD
-=======
-
-    # TODO: can we do this more efficiently?
-    # Cleanup the purity results: combined nodes are not needed in the result
-    return {key: value for key, value in purity_results.items() if key.name not in combined_node_names}
->>>>>>> 726ba5b8
 
     # TODO: can we do this more efficiently?
     # Cleanup the purity results: combined nodes are not needed in the result
@@ -396,19 +372,12 @@
     function_id = reason.function_scope.symbol.id
 
     # Check the forest if the purity of the function is already determined
-<<<<<<< HEAD
-    if function_id in analysis_result.call_graph.graphs:
-        if analysis_result.call_graph.get_graph(function_id).reasons.result:
-            purity_results[function_id] = analysis_result.call_graph.get_graph(function_id).reasons.result  # type: ignore[assignment] # None is not possible here
-            return purity_results[function_id]
-=======
     if analysis_result.call_graph.has_graph(function_id):
         if analysis_result.call_graph.get_graph(function_id).reasons.result:
             result = analysis_result.call_graph.get_graph(function_id).reasons.result
             if result is not None:
                 purity_results[function_id] = result
                 return purity_results[function_id]
->>>>>>> 726ba5b8
 
     # The purity of the function is not determined yet.
     try:
@@ -421,11 +390,7 @@
                     child_id = child.scope.symbol.id
                     # Check if the node is a combined node (would throw a KeyError otherwise).
                     if not child.combined_node_ids:
-<<<<<<< HEAD
                         _get_purity_of_child(
-=======
-                        get_purity_of_child(
->>>>>>> 726ba5b8
                             child,
                             reason,
                             analysis_result,
@@ -464,11 +429,7 @@
                         # Check if the combined node has any children that are not part of the cycle.
                         # By design, all children of a combined node are NOT part of the cycle.
                         for child_of_combined in combined_node.children:
-<<<<<<< HEAD
                             _get_purity_of_child(
-=======
-                            get_purity_of_child(
->>>>>>> 726ba5b8
                                 child_of_combined,
                                 reason,
                                 analysis_result,
@@ -476,14 +437,9 @@
                             )
 
                         # TODO: refactor this so it is cleaner
-<<<<<<< HEAD
                         purity = _transform_reasons_to_impurity_result(
                             analysis_result.call_graph.graphs[combined_node.scope.symbol.id].reasons,
                             analysis_result
-=======
-                        purity = transform_reasons_to_impurity_result(
-                            analysis_result.call_graph.graphs[combined_node.scope.symbol.id].reasons,
->>>>>>> 726ba5b8
                         )
 
                         if not combined_node.reasons.result:
@@ -519,14 +475,9 @@
             ):
                 purity_self_defined: PurityResult = Pure()
                 if analysis_result.call_graph.graphs[function_id].reasons:
-<<<<<<< HEAD
                     purity_self_defined = _transform_reasons_to_impurity_result(
                         analysis_result.call_graph.graphs[function_id].reasons,
                         analysis_result
-=======
-                    purity_self_defined = transform_reasons_to_impurity_result(
-                        analysis_result.call_graph.graphs[function_id].reasons,
->>>>>>> 726ba5b8
                     )
 
                 # If a result was propagated from the children,
@@ -537,7 +488,6 @@
                     purity_results[function_id] = purity_self_defined
                 else:
                     purity_results[function_id] = purity_results[function_id].update(purity_self_defined)
-<<<<<<< HEAD
 
                 # Store the results in the forest, this also deals as a flag to indicate that the result is already computed completely.
                 analysis_result.call_graph.get_graph(function_id).reasons.result = purity_results[function_id]
@@ -548,29 +498,11 @@
 
     except KeyError:
         raise KeyError(f"Function {function_id} not found in function_references") from None
-=======
-
-                # Store the results in the forest, this also deals as a flag to indicate that the result is already computed completely.
-                analysis_result.call_graph.get_graph(function_id).reasons.result = purity_results[function_id]
->>>>>>> 726ba5b8
-
-                return purity_results[function_id]
-            else:
-                return purity_results[function_id]
-
-    except KeyError:
-        raise KeyError(f"Function {function_id} not found in function_references") from None
-
-<<<<<<< HEAD
+
+
 # TODO: [Refactor] make this return a PurityResult??
 # TODO: add statement, that adds the result to the purity_results dict before returning
 def _get_purity_of_child(
-=======
-
-# TODO: [Refactor] make this return a PurityResult??
-# TODO: add statement, that adds the result to the purity_results dict before returning
-def get_purity_of_child(
->>>>>>> 726ba5b8
     child: CallGraphNode,
     reason: Reasons,
     analysis_result: ModuleAnalysisResult,
@@ -597,11 +529,7 @@
     child_id = child.scope.symbol.id
 
     if isinstance(child.scope.symbol, BuiltinOpen):
-<<<<<<< HEAD
         purity_result_child = _check_open_like_functions(child.scope.symbol.call)
-=======
-        purity_result_child = check_open_like_functions(child.scope.symbol.call)
->>>>>>> 726ba5b8
     elif child_name in BUILTIN_FUNCTIONS:
         purity_result_child = BUILTIN_FUNCTIONS[child_name]
     elif child_name in analysis_result.classes:
@@ -609,11 +537,7 @@
             init_fun_id = calc_node_id(
                 child.reasons.calls.pop().node,
             )  # TODO: make sure that there is only one call in the set of the class def reasons object
-<<<<<<< HEAD
             purity_result_child = _process_node(
-=======
-            purity_result_child = process_node(
->>>>>>> 726ba5b8
                 analysis_result.raw_reasons[init_fun_id],
                 analysis_result,
                 purity_results,
@@ -621,11 +545,7 @@
         else:
             purity_result_child = Pure()
     else:
-<<<<<<< HEAD
         purity_result_child = _process_node(
-=======
-        purity_result_child = process_node(
->>>>>>> 726ba5b8
             analysis_result.raw_reasons[child_id],
             analysis_result,
             purity_results,
@@ -643,14 +563,9 @@
             purity_results[function_node] = purity_results[function_node].update(purity_result_child)
 
 
-<<<<<<< HEAD
 def _transform_reasons_to_impurity_result(
     reasons: Reasons,
     analysis_result: ModuleAnalysisResult
-=======
-def transform_reasons_to_impurity_result(
-    reasons: Reasons,
->>>>>>> 726ba5b8
 ) -> PurityResult:
     """
     Transform the reasons for impurity to an impurity result.
@@ -662,11 +577,8 @@
     ----------
     reasons : Reasons
         The node to process containing the raw reasons for impurity collected.
-<<<<<<< HEAD
     analysis_result : ModuleAnalysisResult
         The result of the analysis of the module.
-=======
->>>>>>> 726ba5b8
 
     Returns
     -------
@@ -689,7 +601,6 @@
                 # Read is of the correct type since only the correct type is added to the set.
                 impurity_reasons.add(NonLocalVariableRead(read))
 
-<<<<<<< HEAD
         # TODO: safe infer before adding the impurity reason
         if reasons.unknown_calls:
             for unknown_call in reasons.unknown_calls:
@@ -706,20 +617,16 @@
                 if function_id in analysis_result.call_graph.graphs:
                     graph = analysis_result.call_graph.get_graph(function_id)
                     # Check if the unknown call is a call of a parameter of that function.
-                    if unknown_call_func_name in graph.function_scope.parameters:
+                    if unknown_call_func_name in graph.scope.parameters:
                         impurity_reasons.add(CallOfParameter(ParameterAccess(unknown_call_func_name)))
 
                     # The unknown call is a call of a function that is not defined in the module.
                     # In this case, the function can either be a builtin function (which is not in the builtin dir)
                     # or an imported function from another module.
-                    elif inferred_function_def and isinstance(inferred_function_def, astroid.FunctionDef):
-                        impurity_reasons.add(UnknownCall(CallOfFunction(call=unknown_call, inferred_function=inferred_function_def)))
                     elif inferred_result and isinstance(inferred_result, astroid.FunctionDef):
                         impurity_reasons.add(UnknownCall(CallOfFunction(call=unknown_call, inferred_def=inferred_result)))
                     else:
                         impurity_reasons.add(UnknownCall(CallOfFunction(unknown_call)))
-=======
->>>>>>> 726ba5b8
         if impurity_reasons:
             return Impure(impurity_reasons)
         return Pure()
