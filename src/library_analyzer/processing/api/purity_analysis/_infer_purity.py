--- conflicted
+++ resolved
@@ -385,13 +385,8 @@
                 for child in analysis_result.call_graph.get_graph(function_id).children:
                     child_id = child.scope.symbol.id
                     # Check if the node is a combined node (would throw a KeyError otherwise).
-<<<<<<< HEAD
-                    if not child.combined_node_names:
+                    if not child.combined_node_ids:
                         _get_purity_of_child(
-=======
-                    if not child.combined_node_ids:
-                        get_purity_of_child(
->>>>>>> 59555493
                             child,
                             reason,
                             analysis_result,
@@ -438,14 +433,9 @@
                             )
 
                         # TODO: refactor this so it is cleaner
-<<<<<<< HEAD
                         purity = _transform_reasons_to_impurity_result(
                             analysis_result.call_graph.graphs[combined_node.function_scope.symbol.id].reasons,
                             analysis_result
-=======
-                        purity = transform_reasons_to_impurity_result(
-                            analysis_result.call_graph.graphs[combined_node.scope.symbol.id].reasons,
->>>>>>> 59555493
                         )
 
                         if not combined_node.reasons.result:
@@ -483,10 +473,7 @@
                 if analysis_result.call_graph.graphs[function_id].reasons:
                     purity_self_defined = _transform_reasons_to_impurity_result(
                         analysis_result.call_graph.graphs[function_id].reasons,
-<<<<<<< HEAD
                         analysis_result
-=======
->>>>>>> 59555493
                     )
 
                 # If a result was propagated from the children,
@@ -537,13 +524,8 @@
     child_name = child.scope.symbol.name
     child_id = child.scope.symbol.id
 
-<<<<<<< HEAD
-    if isinstance(child.function_scope.symbol, BuiltinOpen):
+    if isinstance(child.scope.symbol, BuiltinOpen):
         purity_result_child = _check_open_like_functions(child.function_scope.symbol.call)
-=======
-    if isinstance(child.scope.symbol, BuiltinOpen):
-        purity_result_child = check_open_like_functions(child.scope.symbol.call)
->>>>>>> 59555493
     elif child_name in BUILTIN_FUNCTIONS:
         purity_result_child = BUILTIN_FUNCTIONS[child_name]
     elif child_name in analysis_result.classes:
@@ -579,10 +561,7 @@
 
 def _transform_reasons_to_impurity_result(
     reasons: Reasons,
-<<<<<<< HEAD
     analysis_result: ModuleAnalysisResult
-=======
->>>>>>> 59555493
 ) -> PurityResult:
     """
     Transform the reasons for impurity to an impurity result.
@@ -618,7 +597,6 @@
                 # Read is of the correct type since only the correct type is added to the set.
                 impurity_reasons.add(NonLocalVariableRead(read))
 
-<<<<<<< HEAD
         # TODO: safe infer before adding the impurity reason
         if reasons.unknown_calls:
             for unknown_call in reasons.unknown_calls:
@@ -687,9 +665,4 @@
 
         package_purity.purity_results[module.name] = module_purity_results_str
 
-    return package_purity
-=======
-        if impurity_reasons:
-            return Impure(impurity_reasons)
-        return Pure()
->>>>>>> 59555493
+    return package_purity