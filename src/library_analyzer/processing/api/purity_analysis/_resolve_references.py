--- conflicted
+++ resolved
@@ -14,6 +14,7 @@
     ClassVariable,
     FunctionScope,
     GlobalVariable,
+    Import,
     InstanceVariable,
     MemberAccessTarget,
     MemberAccessValue,
@@ -24,11 +25,7 @@
     ReferenceNode,
     Symbol,
     TargetReference,
-<<<<<<< HEAD
-    ValueReference, Import,
-=======
     ValueReference,
->>>>>>> 726ba5b8
 )
 
 _BUILTINS = dir(builtins)
@@ -39,10 +36,7 @@
     function: FunctionScope,
     functions: dict[str, list[FunctionScope]],
     classes: dict[str, ClassScope],
-<<<<<<< HEAD
     imports: dict[str, Import]
-=======
->>>>>>> 726ba5b8
 ) -> ValueReference:
     """Find all references for a function call.
 
@@ -71,31 +65,19 @@
     if not isinstance(call_reference, Reference):
         raise TypeError(f"call is not of type Reference, but of type {type(call_reference)}")
 
-<<<<<<< HEAD
     result_value_reference = ValueReference(call_reference, function, [])
-=======
-    value_reference = ValueReference(call_reference, function, [])
->>>>>>> 726ba5b8
 
     # Find functions that are called.
     if call_reference.name in functions:
         function_def = functions.get(call_reference.name)
         function_symbols = [func.symbol for func in function_def if function_def]  # type: ignore[union-attr] # "None" is not iterable, but it is checked before
-<<<<<<< HEAD
         result_value_reference.referenced_symbols.extend(function_symbols)
-=======
-        value_reference.referenced_symbols.extend(function_symbols)
->>>>>>> 726ba5b8
 
     # Find classes that are called (initialized).
     elif call_reference.name in classes:
         class_def = classes.get(call_reference.name)
         if class_def:
-<<<<<<< HEAD
             result_value_reference.referenced_symbols.append(class_def.symbol)
-=======
-            value_reference.referenced_symbols.append(class_def.symbol)
->>>>>>> 726ba5b8
 
     # Find builtins that are called, this includes open-like functions.
     # Because the parameters of the call node are relevant for the analysis, they are added to the (Builtin) Symbol.
@@ -117,7 +99,6 @@
             ),
             lineno=call_reference.node.lineno,
             col_offset=call_reference.node.col_offset,
-<<<<<<< HEAD
         )
         builtin_call = Builtin(
             node=builtin_function,
@@ -132,22 +113,6 @@
                 call=call_reference.node,
             )
         result_value_reference.referenced_symbols.append(builtin_call)
-=======
-        )
-        builtin_call = Builtin(
-            node=builtin_function,
-            id=NodeID(None, call_reference.name),
-            name=call_reference.name,
-        )
-        if call_reference.name in ("open", "read", "readline", "readlines", "write", "writelines", "close"):
-            builtin_call = BuiltinOpen(
-                node=builtin_function,
-                id=NodeID(None, call_reference.name),
-                name=call_reference.name,
-                call=call_reference.node,
-            )
-        value_reference.referenced_symbols.append(builtin_call)
->>>>>>> 726ba5b8
 
     # Find function parameters that are called (passed as arguments), like:
     # def f(a):
@@ -155,7 +120,6 @@
     # It is not possible to analyze this any further before runtime, so they will later be marked as unknown.
     if call_reference.name in function.parameters:
         param = function.parameters[call_reference.name]
-<<<<<<< HEAD
         result_value_reference.referenced_symbols.append(param)
 
     # Find imported functions or classes that are called.
@@ -165,11 +129,6 @@
             result_value_reference.referenced_symbols.append(import_def)
 
     return result_value_reference
-=======
-        value_reference.referenced_symbols.append(param)
-
-    return value_reference
->>>>>>> 726ba5b8
 
 
 def _find_value_references(
@@ -177,10 +136,7 @@
     function: FunctionScope,
     functions: dict[str, list[FunctionScope]],
     classes: dict[str, ClassScope],
-<<<<<<< HEAD
     imports: dict[str, Import]
-=======
->>>>>>> 726ba5b8
 ) -> ValueReference:
     """Find all references for a value node.
 
@@ -218,15 +174,9 @@
         # Check if all symbols are refined (refined means that they are of any subtyp of Symbol)
         if any(isinstance(symbol, Symbol) for symbol in symbols):
             # This currently is mostly the case for ClassVariables and InstanceVariables that are used as targets
-<<<<<<< HEAD
             missing_refined = [symbol for symbol in symbols if type(symbol) is Symbol]
 
             # Because the missing refined symbols are added separately below,
-=======
-
-            missing_refined = [symbol for symbol in symbols if type(symbol) is Symbol]
-            # Because the missing refined symbols are added separately above,
->>>>>>> 726ba5b8
             # remove the unrefined symbols from the list to avoid duplicates.
             symbols = list(set(symbols) - set(missing_refined))
 
@@ -246,11 +196,7 @@
 
         # Only add symbols that are defined before the value is used.
         for symbol in symbols:
-<<<<<<< HEAD
-            if symbol.id.line <= value_reference.id.line:
-=======
             if symbol.id.line is None or value_reference.id.line is None or symbol.id.line <= value_reference.id.line:
->>>>>>> 726ba5b8
                 result_value_reference.referenced_symbols.append(symbol)
 
     # Find parameters that are referenced.
@@ -276,15 +222,12 @@
         if class_def:
             result_value_reference.referenced_symbols.append(class_def.symbol)
 
-<<<<<<< HEAD
     # Find imported modules that are referenced (as value).
     if not isinstance(value_reference.node, MemberAccessValue) and value_reference.name in imports:
         import_def = imports.get(value_reference.name)
         if import_def:
             result_value_reference.referenced_symbols.append(import_def)
 
-=======
->>>>>>> 726ba5b8
     # Find class and instance variables that are referenced.
     if isinstance(value_reference.node, MemberAccessValue):
         for klass in classes.values():
@@ -303,7 +246,6 @@
                         klass.instance_variables[value_reference.node.member],
                     )
 
-<<<<<<< HEAD
         # Find imported functions, classes or variables that are referenced (for the member of a MemberAccessValue).
         if value_reference.node.receiver.name in imports:
             import_def = imports.get(value_reference.node.receiver.name)
@@ -319,8 +261,6 @@
                     #  is the same for all possible functions and classes that are imported from the same module
                     result_value_reference.referenced_symbols.append(import_def)
 
-=======
->>>>>>> 726ba5b8
     return result_value_reference
 
 
@@ -457,23 +397,13 @@
                             function,
                             module_data.functions,
                             module_data.classes,
-<<<<<<< HEAD
                             module_data.imports
-=======
->>>>>>> 726ba5b8
                         )
 
                         # If referenced symbols are found, add them to the list of symbols in the dict by the name of the node.
                         # If the name does not yet exist, create a new list with the reference.
                         if call_references_result.referenced_symbols:
-<<<<<<< HEAD
                             call_references.setdefault(call_references_result.node.name, []).append(call_references_result)
-=======
-                            if call_references_result.node.name not in call_references:
-                                call_references[call_references_result.node.name] = [call_references_result]
-                            else:
-                                call_references[call_references_result.node.name].append(call_references_result)
->>>>>>> 726ba5b8
 
                             # Add the referenced symbols to the calls of the raw_reasons dict for this function
                             for referenced_symbol in call_references_result.referenced_symbols:
@@ -494,23 +424,13 @@
                             function,
                             module_data.functions,
                             module_data.classes,
-<<<<<<< HEAD
                             module_data.imports,
-=======
->>>>>>> 726ba5b8
                         )
 
                         # If referenced symbols are found, add them to the list of symbols in the dict by the name of the node.
                         # If the name does not yet exist, create a new list with the reference.
                         if value_reference_result.referenced_symbols:
-<<<<<<< HEAD
                             value_references.setdefault(value_reference_result.node.name, []).append(value_reference_result)
-=======
-                            if value_reference_result.node.name not in value_references:
-                                value_references[value_reference_result.node.name] = [value_reference_result]
-                            else:
-                                value_references[value_reference_result.node.name].append(value_reference_result)
->>>>>>> 726ba5b8
 
                             # Add the referenced symbols to the reads_from of the raw_reasons dict for this function
                             for referenced_symbol in value_reference_result.referenced_symbols:
@@ -537,14 +457,7 @@
                         # If referenced symbols are found, add them to the list of symbols in the dict by the name of the node.
                         # If the name does not yet exist, create a new list with the reference.
                         if target_reference_result.referenced_symbols:
-<<<<<<< HEAD
                             target_references.setdefault(target_reference_result.node.name, []).append(target_reference_result)
-=======
-                            if target_reference_result.node.name not in target_references:
-                                target_references[target_reference_result.node.name] = [target_reference_result]
-                            else:
-                                target_references[target_reference_result.node.name].append(target_reference_result)
->>>>>>> 726ba5b8
 
                             # Add the referenced symbols to the writes_to of the raw_reasons dict for this function
                             for referenced_symbol in target_reference_result.referenced_symbols:
