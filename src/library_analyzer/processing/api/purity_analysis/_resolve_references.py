--- conflicted
+++ resolved
@@ -22,10 +22,7 @@
     ModuleAnalysisResult,
     NodeID,
     PackageData,
-<<<<<<< HEAD
     ParameterKind,
-=======
->>>>>>> 7b09e3b4
     Reasons,
     Reference,
     ReferenceNode,
@@ -52,7 +49,6 @@
         The result of the reference resolving.
     package_data_is_provided : bool
         True if package data is given, False otherwise.
-<<<<<<< HEAD
 
     Parameters
     ----------
@@ -241,86 +237,6 @@
         else:
             return True
 
-=======
-
-    Parameters
-    ----------
-    code : str
-        The code of the module.
-    module_name : str
-        The name of the module if any.
-    path : str | None
-        The path of the module if any.
-    package_data : PackageData | None
-        The module data of all modules the package.
-        If provided, the references are resolved with the package data, else the module data is collected first.
-        It is used for the inference of the purity between modules in the package.
-    """
-
-    functions: dict[str, list[FunctionScope]]
-    classes: dict[str, ClassScope]
-    imports: dict[str, Import]
-    module_analysis_result: ModuleAnalysisResult = ModuleAnalysisResult()
-    package_data_is_provided: bool = False
-
-    def __init__(
-        self,
-        code: str,
-        module_name: str = "",
-        path: str | None = None,
-        package_data: PackageData | None = None,
-    ):
-        # Check if the module is part of a package and if the package data is given.
-        if package_data and package_data.combined_module:
-            self.package_data_is_provided = True
-            module_data = package_data.combined_module
-            self.module_analysis_result.module_id = module_data.scope.symbol.id
-        else:
-            # Initialize the Class by getting the module data for the given (module) code.
-            try:
-                module_data = get_module_data(code, module_name, path)
-                self.module_analysis_result.module_id = module_data.scope.symbol.id
-            except ValueError:
-                return  # TODO: add error message to result?
-        self.functions = module_data.functions
-        self.classes = module_data.classes
-        self.imports = module_data.imports
-
-        # Resolve the references for the module.
-        self.module_analysis_result.classes = self.classes
-        resolved_references, raw_reasons = self._resolve_references()
-        self.module_analysis_result.resolved_references = resolved_references
-        self.module_analysis_result.raw_reasons = raw_reasons
-        self.module_analysis_result.call_graph_forest = build_call_graph(
-            self.classes,
-            self.module_analysis_result.raw_reasons,
-        )
-
-    @staticmethod
-    def is_function_of_class(function: astroid.FunctionDef, klass: ClassScope) -> bool:
-        """Check if a function is a method of a class.
-
-        Parameters
-        ----------
-        function : astroid.FunctionDef
-            The function to check.
-        klass : ClassScope
-            The class to check.
-
-        Returns
-        -------
-        bool
-            True if the function is a method of the class, False otherwise.
-        """
-        parent = function
-        while not isinstance(parent, astroid.Module | None):
-            if isinstance(parent, astroid.ClassDef) and parent == klass.symbol.node:
-                return True
-            elif isinstance(parent, astroid.ClassDef):
-                return False
-            parent = parent.parent
-        return False
-
     @staticmethod
     def merge_dicts(
         d1: dict[str, list[ReferenceNode]],
@@ -348,7 +264,6 @@
                 d3[key] = value
         return d3
 
->>>>>>> 7b09e3b4
     def _find_call_references(
         self,
         call_reference: Reference,
@@ -381,10 +296,7 @@
         # Find functions that are called.
         if call_reference.name in self.functions:
             function_def = self.functions.get(call_reference.name)
-<<<<<<< HEAD
             function_def = [function_d for function_d in function_def if self.compare_parameters(function_d, call_reference.node)]  # type: ignore[union-attr]
-=======
->>>>>>> 7b09e3b4
             function_symbols = [func.symbol for func in function_def if function_def]  # type: ignore[union-attr]
             # "None" is not iterable, but it is checked before
             class_iterator = function.symbol.node
