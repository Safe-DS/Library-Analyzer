--- conflicted
+++ resolved
@@ -462,84 +462,6 @@
                         if function.symbol.name not in klass.class_variables or not self.is_function_of_class(
                             function.symbol.node, klass
                         ):
-<<<<<<< HEAD
-                            continue
-                    # Do not add functions that are not of the current class (or superclass).
-                    if function.symbol.name not in klass.class_variables or not is_function_of_class(
-                        function.symbol.node,
-                        klass,
-                    ):
-                        # Collect all functions of superclasses for the current klass instance.
-                        super_functions = []
-                        for sup in klass.super_classes:
-                            for class_var_list in sup.class_variables.values():
-                                for var in class_var_list:
-                                    if isinstance(var.node, astroid.FunctionDef):
-                                        super_functions.append(var.node.name)
-
-                        # Make an exception for global functions and functions of superclasses.
-                        # Also check if the function was overwritten in the current class.
-                        if (
-                            isinstance(function.symbol, GlobalVariable)
-                            or function.symbol.name in super_functions
-                            and function.symbol.name not in klass.class_variables
-                        ):
-                            pass
-                        else:
-                            continue
-
-                    result_target_reference.referenced_symbols.extend(
-                        klass.class_variables[target_reference.node.member],
-                    )
-            if klass.instance_variables:
-                if (
-                    target_reference.node.member in klass.instance_variables
-                    and target_reference.node != klass.instance_variables[target_reference.node.member][0].node
-                ):  # This excludes the case where the instance variable is assigned
-                    result_target_reference.referenced_symbols.extend(
-                        klass.instance_variables[target_reference.node.member],
-                    )
-
-        # Find imported symbols that are referenced (as member of a MemberAccessTarget).
-        # Astroids safe_infer methode will get the value of the assignment in the MemberAccessTarget node.
-        # However, it is possible to detect write to an imported symbol which should be enough to ensure impurity.
-        receiver_name: str | None = None
-        if isinstance(target_reference.node.receiver, astroid.Attribute):
-            receiver_name = target_reference.node.receiver.attrname
-        elif isinstance(target_reference.node.receiver, astroid.Name):
-            receiver_name = target_reference.node.receiver.name
-
-        if receiver_name is not None and receiver_name in imports:
-            import_def = imports.get(receiver_name)
-            if import_def:
-                specified_import_def = dataclasses.replace(import_def, name=target_reference.node.member)
-                result_target_reference.referenced_symbols.append(specified_import_def)
-
-    return result_target_reference
-
-
-def resolve_references(
-    code: str,
-    module_name: str = "",
-    path: str | None = None
-) -> ModuleAnalysisResult:
-    """
-    Resolve all references in a module.
-
-    This function is the entry point for the reference resolving.
-    It calls all other functions that are needed to resolve the references.
-    First, get the module data for the given (module) code.
-    Then call the functions to find all references in the module.
-
-    Parameters
-    ----------
-    code : str
-        The source code of the module.
-    module_name : str, optional
-        The name of the module, by default "".
-    path : str, optional
-        The path of the module, by default None.
-=======
                             # Collect all functions of superclasses for the current klass instance.
                             super_functions = []
                             for sup in klass.super_classes:
@@ -569,7 +491,6 @@
                         result_target_reference.referenced_symbols.extend(
                             klass.instance_variables[target_reference.node.member],
                         )
->>>>>>> b8f2be53
 
             # Find imported symbols that are referenced (as member of a MemberAccessTarget).
             # Astroids safe_infer methode will get the value of the assignment in the MemberAccessTarget node.
@@ -729,45 +650,11 @@
         return resolved_references, raw_reasons
 
 
-<<<<<<< HEAD
-                            # Add the referenced symbols to the writes_to of the raw_reasons dict for this function
-                            for referenced_symbol in target_reference_result.referenced_symbols:
-                                if isinstance(
-                                    referenced_symbol,
-                                    GlobalVariable | ClassVariable | InstanceVariable | Import,
-                                ):
-                                    # Since classes and functions are defined as immutable,
-                                    # writing to them is not a reason for impurity.
-                                    # Also, it is not common to do so anyway.
-                                    if isinstance(referenced_symbol.node, astroid.ClassDef | astroid.FunctionDef):
-                                        continue
-                                    # Add the referenced symbol to the list of symbols whom are written to.
-                                    if referenced_symbol not in raw_reasons[function.symbol.id].writes_to:
-                                        raw_reasons[function.symbol.id].writes_to.add(referenced_symbol)
-
-    name_references: dict[str, list[ReferenceNode]] = merge_dicts(value_references, target_references)
-    resolved_references: dict[str, list[ReferenceNode]] = merge_dicts(call_references, name_references)
-
-    call_graph = build_call_graph(module_data.classes, raw_reasons)
-
-    # The resolved_references, raw_reasons and modul_data are not needed
-    # in the next step anymore since the call_graph contains all the information.
-    # They might be used in the future and are needed for testing though, so they are returned.
-    return ModuleAnalysisResult(resolved_references, raw_reasons, module_data.classes, call_graph)
-
-
-def merge_dicts(
-    d1: dict[str, list[ReferenceNode]],
-    d2: dict[str, list[ReferenceNode]],
-) -> dict[str, list[ReferenceNode]]:
-    """Merge two dicts of lists of ReferenceNodes.
-=======
 def resolve_references(code: str,
                        module_name: str = "",
                        path: str | None = None
                        ) -> ModuleAnalysisResult:
     """Resolve all references in a module.
->>>>>>> b8f2be53
 
     Parameters
     ----------
