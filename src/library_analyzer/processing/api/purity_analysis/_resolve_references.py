from __future__ import annotations

import builtins

import astroid

from library_analyzer.processing.api.purity_analysis import get_module_data
from library_analyzer.processing.api.purity_analysis._build_call_graph import build_call_graph
from library_analyzer.processing.api.purity_analysis.model import (
    Builtin,
    CallGraphForest,
    ClassScope,
    ClassVariable,
    FunctionScope,
    MemberAccessTarget,
    MemberAccessValue,
    NodeID,
    Parameter,
    Reasons,
    ReferenceNode,
    Scope,
    Symbol,
)


def _find_name_references(
    target_nodes: dict[astroid.AssignName | astroid.Name | MemberAccessTarget, Scope | ClassScope],
    value_nodes: dict[astroid.Name | MemberAccessValue, Scope | ClassScope],
    classes: dict[str, ClassScope],
    functions: dict[str, list[FunctionScope]],
    parameters: dict[astroid.FunctionDef, tuple[Scope | ClassScope, set[astroid.AssignName]]],
) -> dict[str, list[ReferenceNode]]:
    """Create a list of references from a list of name nodes.

    Parameters
    ----------
    target_nodes : dict[astroid.AssignName | astroid.Name | MemberAccessTarget, Scope | ClassScope]
        All target nodes and their Scope or ClassScope.
    value_nodes : dict[astroid.Name | MemberAccessValue, Scope | ClassScope]
        All value nodes and their Scope or ClassScope.
    classes : dict[str, ClassScope]
        All classes and their ClassScope.
    functions : dict[str, list[FunctionScope]]
        All functions and a list of their FunctionScopes.
        The value is a list since there can be multiple functions with the same name.
    parameters : dict[astroid.FunctionDef, tuple[Scope | ClassScope, set[astroid.AssignName]]]
        All parameters of functions and a tuple of their Scope or ClassScope and a set of their target nodes.

    Returns
    -------
<<<<<<< HEAD
    final_references : dict[str, list[ReferenceNode]]
        All target and value references and a list of their ReferenceNodes.
=======
        * final_references: a dict containing all name references (target & value references)
>>>>>>> e1b4c573
    """
    final_references: dict[str, list[ReferenceNode]] = {}

    # TODO: is it possible to do this in a more efficient way?
    # maybe we can speed up the detection of references by using a dictionary instead of a list
    # -> target_references = {node.name: ReferenceNode(node, scope, []) for node, scope in target_nodes.items()}
    target_references = [ReferenceNode(node, scope, []) for node, scope in target_nodes.items()]
    value_references = [ReferenceNode(node, scope, []) for node, scope in value_nodes.items()]

    # Detect all value references: references that are used as values (e.g., sth = value, return value)
    for value_ref in value_references:
        if isinstance(value_ref.node, astroid.Name | MemberAccessValue):
<<<<<<< HEAD
            value_ref_complete = _find_value_references(value_ref, target_references, classes, functions, parameters)
=======
            value_ref_complete = _find_references(value_ref, target_references, classes, functions, parameters)
>>>>>>> e1b4c573
            if value_ref_complete.node.name in final_references:
                final_references[value_ref_complete.node.name].append(value_ref_complete)
            else:
                final_references[value_ref_complete.node.name] = [value_ref_complete]

    # Detect all target references: references that are used as targets (e.g., target = sth)
    for target_ref in target_references:
        if isinstance(target_ref.node, astroid.AssignName | astroid.Name | MemberAccessTarget):
<<<<<<< HEAD
            target_ref_complete = _find_target_references(target_ref, target_references, classes)
=======
            target_ref_complete = _find_references_target(target_ref, target_references, classes)
>>>>>>> e1b4c573
            # Remove all references that are never referenced
            if target_ref_complete.referenced_symbols:
                if target_ref_complete.node.name in final_references:
                    final_references[target_ref_complete.node.name].append(target_ref_complete)
                else:
                    final_references[target_ref_complete.node.name] = [target_ref_complete]

    return final_references


def _find_target_references(
    current_target_reference: ReferenceNode,
    all_target_list: list[ReferenceNode],
    classes: dict[str, ClassScope],
) -> ReferenceNode:
    """Find all references for a target node.

    Finds all references for a target node in a list of references and adds them to the list of referenced_symbols of the node.
    We only want to find references that are used as targets before the current target reference,
    because all later references are not relevant for the current target reference.

    Parameters
    ----------
    current_target_reference : ReferenceNode
        The current target reference, for which we want to find all references.
    all_target_list : list[ReferenceNode]
        All target references in the module.
    classes : dict[str, ClassScope]
        All classes and their ClassScope.

    Returns
    -------
    current_target_reference : ReferenceNode
        The reference for the given node with all its target references added to its referenced_symbols.
    """
    if current_target_reference in all_target_list:
        all_targets_before_current_target_reference = all_target_list[: all_target_list.index(current_target_reference)]
        result: list[Symbol] = []
        for ref in all_targets_before_current_target_reference:
            if isinstance(current_target_reference.node, MemberAccessTarget):
                # Add ClassVariables if the name matches.
                if isinstance(ref.scope, ClassScope) and ref.node.name == current_target_reference.node.member.attrname:
                    result.extend(_get_symbols(ref))
                    # This deals with the special case where the self-keyword is used.
                    # Self indicates that we are inside a class and therefore only want to check the class itself for references.
                    if result and current_target_reference.node.receiver.name == "self":
                        result = [symbol for symbol in result if isinstance(symbol, ClassVariable) and symbol.klass == current_target_reference.scope.parent.symbol.node]  # type: ignore[union-attr] # "None" has no attribute "symbol" but since we check for the type before, this is fine

                # Add InstanceVariables if the name of the MemberAccessTarget is the same as the name of the InstanceVariable.
                if (
                    isinstance(ref.node, MemberAccessTarget)
                    and ref.node.member.attrname == current_target_reference.node.member.attrname
                ):
                    result.extend(_get_symbols(ref))

            # This deals with the receivers of the MemberAccess, e.g.: self.sth -> self
            # When dealing with this case of receivers we only want to check the current scope because they are bound to the current scope, which is their class.
            elif (
                isinstance(current_target_reference.node, astroid.Name)
                and ref.node.name == current_target_reference.node.name
                and ref.scope == current_target_reference.scope
            ):
                result.extend(_get_symbols(ref))

            # This deals with the case where a variable is reassigned.
            elif (
                isinstance(current_target_reference.node, astroid.AssignName)
                and ref.node.name == current_target_reference.node.name
                and not isinstance(current_target_reference.scope.symbol.node, astroid.Lambda)
                and not isinstance(current_target_reference.scope, ClassScope)
            ):
                symbol_list = _get_symbols(ref)
                all_targets_before_current_target_reference_nodes = [
                    node.node for node in all_targets_before_current_target_reference
                ]

                if symbol_list:
                    for symbol in symbol_list:
                        if symbol.node in all_targets_before_current_target_reference_nodes:
                            result.append(symbol)

            if classes:
                for klass in classes.values():
                    if klass.symbol.node.name == current_target_reference.node.name:
                        result.append(klass.symbol)
                        break

        current_target_reference.referenced_symbols = list(
            set(current_target_reference.referenced_symbols) | set(result),
        )

    return current_target_reference


def _find_value_references(
    current_value_reference: ReferenceNode,
    all_target_list: list[ReferenceNode],
    classes: dict[str, ClassScope],
    functions: dict[str, list[FunctionScope]],
    parameters: dict[astroid.FunctionDef, tuple[Scope | ClassScope, set[astroid.AssignName]]],
) -> ReferenceNode:
    """Find all references for a value node.

    Finds all references for a node in a list of references and adds them to the list of referenced_symbols of the node.

    Parameters
    ----------
    current_value_reference : ReferenceNode
        The current value reference, for which we want to find all references.
    all_target_list : list[ReferenceNode]
        All target references in the module.
    classes : dict[str, ClassScope]
        All classes and their ClassScope.
    functions : dict[str, list[FunctionScope]]
        All functions and a list of their FunctionScopes.
        The value is a list since there can be multiple functions with the same name.
    parameters : dict[astroid.FunctionDef, tuple[Scope | ClassScope, set[astroid.AssignName]]]
        All parameters of functions and a tuple of their Scope or ClassScope and a set of their target nodes.

    Returns
    -------
    complete_reference : ReferenceNode
        The reference for the given node with all its value references added to its referenced_symbols.
    """
    complete_reference = current_value_reference
    outer_continue: bool = False

    for ref in all_target_list:
        # Add all references (name)-nodes, that have the same name as the value_reference
        # and are not the receiver of a MemberAccess (because they are already added)
        if ref.node.name == current_value_reference.node.name and not isinstance(ref.node.parent, astroid.AssignAttr):
            # Add parameters only if the name parameter is declared in the same scope as the value_reference
            if ref.scope.symbol.node in parameters and ref.scope != current_value_reference.scope:
                continue

            # This covers the case where a parameter has the same name as a class variable:
            # class A:
            #     a = 0
            #     def f(self, a):
            #         self.a = a
            elif isinstance(ref.scope, ClassScope) and parameters:
<<<<<<< HEAD
                parameters_for_value_reference = parameters.get(current_value_reference.scope.symbol.node)[1]  # type: ignore[index] # "None" is not index-able, but we check for it
=======
                parameters_for_value_reference = parameters.get(value_reference.scope.symbol.node)[1]  # type: ignore[index] # "None" is not index-able, but we check for it
>>>>>>> e1b4c573
                for param in parameters_for_value_reference:
                    if ref.node.name == param.name and not isinstance(_get_symbols(ref), Parameter):
                        outer_continue = True  # the reference isn't a parameter, so don't add it
                        break

                if outer_continue:
                    outer_continue = False
                    continue

            complete_reference.referenced_symbols = list(
                set(complete_reference.referenced_symbols) | set(_get_symbols(ref)),
            )

        if isinstance(current_value_reference.node, MemberAccessValue):
            # Add ClassVariables if the name matches
            if isinstance(ref.scope, ClassScope) and ref.node.name == current_value_reference.node.member.attrname:
                complete_reference.referenced_symbols = list(
                    set(complete_reference.referenced_symbols) | set(_get_symbols(ref)),
                )

            # Add InstanceVariables if the name of the MemberAccessValue is the same as the name of the InstanceVariable
            if (
                isinstance(ref.node, MemberAccessTarget)
                and ref.node.member.attrname == current_value_reference.node.member.attrname
            ):
                complete_reference.referenced_symbols = list(
                    set(complete_reference.referenced_symbols) | set(_get_symbols(ref)),
                )

    # Find classes that are referenced
    if classes:
        for klass in classes.values():
            if klass.symbol.node.name == current_value_reference.node.name:
                complete_reference.referenced_symbols.append(klass.symbol)
                break

    # Find functions that are passed as arguments to other functions (and therefor are not called directly - hence we handle them here)
    # def f():
    #     pass
    # def g(a):
    #     a()
    # g(f)
    if functions:
        if current_value_reference.node.name in functions:
            function_def = functions.get(current_value_reference.node.name)
            symbols = [func.symbol for func in function_def if function_def]  # type: ignore[union-attr] # "None" is not iterable, but we check for it
            complete_reference.referenced_symbols.extend(symbols)
        elif isinstance(current_value_reference.node, MemberAccessValue):
            if current_value_reference.node.member.attrname in functions:
                function_def = functions.get(current_value_reference.node.member.attrname)
                symbols = [func.symbol for func in function_def if function_def]  # type: ignore[union-attr] # "None" is not iterable, but we check for it
                complete_reference.referenced_symbols.extend(symbols)

    return complete_reference


# TODO: move this to Symbol as a getter method
def _get_symbols(node: ReferenceNode) -> list[Symbol]:
    """Get all symbols for a node.

    Parameters
    ----------
    node : ReferenceNode
        The node for which we want to get all symbols.

    Returns
    -------
    refined_symbol : list[Symbol]
        All symbols for the given node.
    """
    refined_symbol: list[Symbol] = []
    current_scope = node.scope

    for child in current_scope.children:
        # This excludes ListComps, because they are not referenced
        if isinstance(child.symbol.node, astroid.ListComp):
            continue
        elif child.symbol.node.name == node.node.name:
            refined_symbol.append(child.symbol)

    return refined_symbol


def _find_call_references(
    function_calls: dict[astroid.Call, Scope | ClassScope],
    classes: dict[str, ClassScope],
    functions: dict[str, list[FunctionScope]],
    parameters: dict[astroid.FunctionDef, tuple[Scope | ClassScope, set[astroid.AssignName]]],
) -> dict[str, list[ReferenceNode]]:
    """Find all references for a function call.

    Parameters
    ----------
    function_calls : dict[astroid.Call, Scope | ClassScope]
        All function calls and their Scope or ClassScope.
    classes : dict[str, ClassScope]
        All classes and their ClassScope.
    functions : dict[str, list[FunctionScope]]
        All functions and a list of their FunctionScopes.
        The value is a list since there can be multiple functions with the same name.
    parameters : dict[astroid.FunctionDef, tuple[Scope | ClassScope, set[astroid.AssignName]]]
        All parameters of functions and a tuple of their Scope or ClassScope and a set of their target nodes.

    Returns
    -------
<<<<<<< HEAD
    final_call_references : dict[str, list[ReferenceNode]]
        All references for a function call.
=======
        * final_call_references: a dict of all references for a function call
>>>>>>> e1b4c573
    """

    def add_reference() -> None:
        """Add a reference to the final_call_references dict."""
        if call_references[i].node.func.name in final_call_references:
            final_call_references[call_references[i].node.func.name].append(call_references[i])
        else:
            final_call_references[call_references[i].node.func.name] = [call_references[i]]

    final_call_references: dict[str, list[ReferenceNode]] = {}
    python_builtins = dir(builtins)

    call_references = [ReferenceNode(call, scope, []) for call, scope in function_calls.items()]

    for i, reference in enumerate(call_references):
        # Find functions that are called
        if isinstance(reference.node.func, astroid.Name) and reference.node.func.name in functions:
            function_def = functions.get(reference.node.func.name)
            symbols = [func.symbol for func in function_def if function_def]  # type: ignore[union-attr] # "None" is not iterable, but we check for it
            call_references[i].referenced_symbols.extend(symbols)
            add_reference()

        # Find classes that are called (initialized)
        elif reference.node.func.name in classes:
            symbol = classes.get(reference.node.func.name)
            if symbol:
                call_references[i].referenced_symbols.append(symbol.symbol)
            add_reference()

        # Find builtins that are called
        if reference.node.func.name in python_builtins:
            builtin_call = Builtin(
                reference.node,
                NodeID("builtins", reference.node.func.name, 0, 0),
                reference.node.func.name,
            )
            call_references[i].referenced_symbols.append(builtin_call)
            add_reference()

        # Find function parameters that are called (passed as arguments), like:
        # def f(a):
        #     a()
        # For now: it is not possible to analyze this any further before runtime
        if parameters:
            for func_def, (_scope, parameter_set) in parameters.items():
                for param in parameter_set:
                    if reference.node.func.name == param.name and reference.scope.symbol.node == func_def:
                        for child in parameters.get(func_def)[0].children:  # type: ignore[index] # "None" is not index-able, but we check for it
                            if child.symbol.node.name == param.name:
                                call_references[i].referenced_symbols.append(child.symbol)
                                add_reference()
                                break

    return final_call_references


def resolve_references(
    code: str,
) -> tuple[dict[str, list[ReferenceNode]], dict[str, Reasons], dict[str, ClassScope], CallGraphForest]:
<<<<<<< HEAD
    # TODO: add a class for this return type then fix the docstring
=======
>>>>>>> e1b4c573
    """
    Resolve all references in a module.

    This function is the entry point for the reference resolving.
    It calls all other functions that are needed to resolve the references.
    First, we get the module data for the given (module) code.
    Then we call the functions to find all references in the module.

    Returns
    -------
        * resolved_references: a dict of all resolved references in the module
        * function_references: a dict of all function references in the module and their Reasons object
        * classes: a dict of all classes in the module and their scope
        * call_graph: a CallGraphForest object that represents the call graph of the module
    """
    module_data = get_module_data(code)
    name_references = _find_name_references(
        module_data.target_nodes,
        module_data.value_nodes,
        module_data.classes,
        module_data.functions,
        module_data.parameters,
    )

    if module_data.function_calls:
<<<<<<< HEAD
        call_references = _find_call_references(
=======
        call_references = _find_call_reference(
>>>>>>> e1b4c573
            module_data.function_calls,
            module_data.classes,
            module_data.functions,
            module_data.parameters,
        )
    else:
        call_references = {}

    resolved_references = merge_dicts(call_references, name_references)

    call_graph = build_call_graph(module_data.functions, module_data.function_references)

    return resolved_references, module_data.function_references, module_data.classes, call_graph


def merge_dicts(
    d1: dict[str, list[ReferenceNode]],
    d2: dict[str, list[ReferenceNode]],
) -> dict[str, list[ReferenceNode]]:
<<<<<<< HEAD
    """Merge two dicts of lists of ReferenceNodes.

    Parameters
    ----------
    d1 : dict[str, list[ReferenceNode]]
        The first dict.
    d2 : dict[str, list[ReferenceNode]]
        The second dict.

    Returns
    -------
    d3 : dict[str, list[ReferenceNode]]
        The merged dict.
=======
    """Merge two dicts of lists.

    Parameters
    ----------
        * d1: the first dict
        * d2: the second dict

    Returns
    -------
        * d3: the merged dict
>>>>>>> e1b4c573
    """
    d3 = d1.copy()
    for key, value in d2.items():
        if key in d3:
            d3[key].extend(value)
        else:
            d3[key] = value
    return d3<|MERGE_RESOLUTION|>--- conflicted
+++ resolved
@@ -48,12 +48,8 @@
 
     Returns
     -------
-<<<<<<< HEAD
     final_references : dict[str, list[ReferenceNode]]
         All target and value references and a list of their ReferenceNodes.
-=======
-        * final_references: a dict containing all name references (target & value references)
->>>>>>> e1b4c573
     """
     final_references: dict[str, list[ReferenceNode]] = {}
 
@@ -66,12 +62,9 @@
     # Detect all value references: references that are used as values (e.g., sth = value, return value)
     for value_ref in value_references:
         if isinstance(value_ref.node, astroid.Name | MemberAccessValue):
-<<<<<<< HEAD
             value_ref_complete = _find_value_references(value_ref, target_references, classes, functions, parameters)
-=======
-            value_ref_complete = _find_references(value_ref, target_references, classes, functions, parameters)
->>>>>>> e1b4c573
             if value_ref_complete.node.name in final_references:
+                if value_ref_complete.node.name in final_references:
                 final_references[value_ref_complete.node.name].append(value_ref_complete)
             else:
                 final_references[value_ref_complete.node.name] = [value_ref_complete]
@@ -79,11 +72,7 @@
     # Detect all target references: references that are used as targets (e.g., target = sth)
     for target_ref in target_references:
         if isinstance(target_ref.node, astroid.AssignName | astroid.Name | MemberAccessTarget):
-<<<<<<< HEAD
             target_ref_complete = _find_target_references(target_ref, target_references, classes)
-=======
-            target_ref_complete = _find_references_target(target_ref, target_references, classes)
->>>>>>> e1b4c573
             # Remove all references that are never referenced
             if target_ref_complete.referenced_symbols:
                 if target_ref_complete.node.name in final_references:
@@ -225,11 +214,7 @@
             #     def f(self, a):
             #         self.a = a
             elif isinstance(ref.scope, ClassScope) and parameters:
-<<<<<<< HEAD
                 parameters_for_value_reference = parameters.get(current_value_reference.scope.symbol.node)[1]  # type: ignore[index] # "None" is not index-able, but we check for it
-=======
-                parameters_for_value_reference = parameters.get(value_reference.scope.symbol.node)[1]  # type: ignore[index] # "None" is not index-able, but we check for it
->>>>>>> e1b4c573
                 for param in parameters_for_value_reference:
                     if ref.node.name == param.name and not isinstance(_get_symbols(ref), Parameter):
                         outer_continue = True  # the reference isn't a parameter, so don't add it
@@ -335,12 +320,8 @@
 
     Returns
     -------
-<<<<<<< HEAD
     final_call_references : dict[str, list[ReferenceNode]]
         All references for a function call.
-=======
-        * final_call_references: a dict of all references for a function call
->>>>>>> e1b4c573
     """
 
     def add_reference() -> None:
@@ -400,10 +381,7 @@
 def resolve_references(
     code: str,
 ) -> tuple[dict[str, list[ReferenceNode]], dict[str, Reasons], dict[str, ClassScope], CallGraphForest]:
-<<<<<<< HEAD
     # TODO: add a class for this return type then fix the docstring
-=======
->>>>>>> e1b4c573
     """
     Resolve all references in a module.
 
@@ -429,11 +407,7 @@
     )
 
     if module_data.function_calls:
-<<<<<<< HEAD
         call_references = _find_call_references(
-=======
-        call_references = _find_call_reference(
->>>>>>> e1b4c573
             module_data.function_calls,
             module_data.classes,
             module_data.functions,
@@ -453,7 +427,6 @@
     d1: dict[str, list[ReferenceNode]],
     d2: dict[str, list[ReferenceNode]],
 ) -> dict[str, list[ReferenceNode]]:
-<<<<<<< HEAD
     """Merge two dicts of lists of ReferenceNodes.
 
     Parameters
@@ -467,18 +440,6 @@
     -------
     d3 : dict[str, list[ReferenceNode]]
         The merged dict.
-=======
-    """Merge two dicts of lists.
-
-    Parameters
-    ----------
-        * d1: the first dict
-        * d2: the second dict
-
-    Returns
-    -------
-        * d3: the merged dict
->>>>>>> e1b4c573
     """
     d3 = d1.copy()
     for key, value in d2.items():
