--- conflicted
+++ resolved
@@ -58,10 +58,7 @@
 
 
 @dataclass
-<<<<<<< HEAD
 class MemberAccess(astroid.NodeNG):  # TODO: since this is a subclass it should implement fromlineno and tolineno since they are expected as @cached_property
-=======
-class MemberAccess(astroid.NodeNG):
     """Represents a member access.
 
     Superclass for MemberAccessTarget and MemberAccessValue.
@@ -80,7 +77,6 @@
         Is set in __post_init__, after the member access has been created.
     """
 
->>>>>>> 2771aaf6
     receiver: MemberAccess | astroid.NodeNG
     member: astroid.NodeNG
     parent: astroid.NodeNG | None = field(default=None)
