from __future__ import annotations

from abc import ABC
from dataclasses import dataclass, field
from typing import TYPE_CHECKING

import astroid

if TYPE_CHECKING:
    from collections.abc import Generator, Iterator

    from library_analyzer.processing.api.purity_analysis.model import PurityResult


@dataclass
class ModuleData:
    """
    Contains all data collected for a module.

    Attributes
    ----------
<<<<<<< HEAD
    scope : Scope
        The module's scope, this contains all child scopes.
    classes : dict[str, ClassScope]
        All classes and their ClassScope.
    functions : dict[str, list[FunctionScope]]
        All functions and a list of their FunctionScopes.
        The value is a list since there can be multiple functions with the same name.
    global_variables : dict[str, Scope | ClassScope]
        All global variables and their Scope or ClassScope.
    value_nodes : dict[astroid.Name | MemberAccessValue, Scope | ClassScope]
        All value nodes and their Scope or ClassScope.
        Value nodes are nodes that are read from.
    target_nodes : dict[astroid.AssignName | astroid.Name | MemberAccessTarget, Scope | ClassScope]
        All target nodes and their Scope or ClassScope.
        Target nodes are nodes that are written to.
    parameters : dict[astroid.FunctionDef, tuple[Scope | ClassScope, set[astroid.AssignName]]]
        All parameters of functions and a tuple of their Scope or ClassScope and a set of their target nodes.
        These are used to determine the scope of the parameters for each function.
    function_calls : dict[astroid.Call, Scope | ClassScope]
        All function calls and their Scope or ClassScope.
    function_references : dict[str, Reasons]
        All nodes relevant for reference resolving inside functions.
=======
        scope               The module's scope, this contains all child scopes.
        classes             All classes and their scope.
        functions           All functions and their scope.
        global_variables    All global variables and their scope.
        value_nodes         All value nodes and their scope.
        target_nodes        All target nodes and their scope.
        parameters          All parameters of functions and their scope.
        function_calls      All function calls and their scope.
        function_references All for reference resolving relevant nodes inside functions
>>>>>>> e1b4c573
    """

    scope: Scope | ClassScope
    classes: dict[str, ClassScope]
    functions: dict[str, list[FunctionScope]]
    global_variables: dict[str, Scope | ClassScope]
    value_nodes: dict[astroid.Name | MemberAccessValue, Scope | ClassScope]
    target_nodes: dict[
        astroid.AssignName | astroid.Name | MemberAccessTarget,
        Scope | ClassScope,
    ]
    parameters: dict[astroid.FunctionDef, tuple[Scope | ClassScope, set[astroid.AssignName]]]
    function_calls: dict[astroid.Call, Scope | ClassScope]
    function_references: dict[str, Reasons]


@dataclass
class MemberAccess(astroid.NodeNG):
<<<<<<< HEAD
    """Represents a member access.

    Superclass for MemberAccessTarget and MemberAccessValue.
    Represents a member access, e.g. `a.b` or `a.b.c`.

    Attributes
    ----------
    receiver : MemberAccess | astroid.NodeNG
        The receiver is the node that is accessed, it can be nested, e.g. `a` in `a.b` or `a.b` in `a.b.c`.
    member : astroid.NodeNG
        The member is the node that accesses the receiver, e.g. `b` in `a.b`.
    parent : astroid.NodeNG | None
        The parent node of the member access.
    name : str
        The name of the member access, e.g. `a.b`.
        Is set in __post_init__, after the member access has been created.
    """

=======
>>>>>>> e1b4c573
    receiver: MemberAccess | astroid.NodeNG
    member: astroid.NodeNG
    parent: astroid.NodeNG | None = field(default=None)
    name: str = field(init=False)

    def __repr__(self) -> str:
        return f"{self.__class__.__name__}.{self.name}"

    def __post_init__(self) -> None:
        if isinstance(self.receiver, astroid.Call):
            self.expression = self.receiver.func
        if isinstance(self.member, astroid.AssignAttr | astroid.Attribute):
            self.name = f"{self.receiver.name}.{self.member.attrname}"
        else:
            self.name = f"{self.receiver.name}.{self.member.name}"


@dataclass
class MemberAccessTarget(MemberAccess):
    """Represents a member access target.

    Member access target is a member access written to, e.g. `a.b` in `a.b = 1`.
    """

    def __hash__(self) -> int:
        return hash(str(self))


@dataclass
class MemberAccessValue(MemberAccess):
    """Represents a member access value.

    Member access value is a member access read from, e.g. `a.b` in `print(a.b)`.
    """

    def __hash__(self) -> int:
        return hash(str(self))


@dataclass
class NodeID:
    """Represents an id of a node.

    Attributes
    ----------
    module : astroid.Module | str
        The module of the node.
    name : str
        The name of the node.
    line : int | None
        The line of the node in the source code.
    col : int | None
        The column of the node in the source code.
    """

    module: astroid.Module | str
    name: str
    line: int | None
    col: int | None

    def __repr__(self) -> str:
        return f"{self.module}.{self.name}.{self.line}.{self.col}"


@dataclass
class Symbol(ABC):
    """Represents a node in the scope tree.

    Attributes
    ----------
<<<<<<< HEAD
    node : astroid.NodeNG | MemberAccess
        The node that defines the symbol.
    id : NodeID
        The id of that node.
    name : str
        The name of the symbol (for easier access).
=======
        node    is the node that defines the symbol.
        id      is the id of the node.
        name    is the name of the symbol.

>>>>>>> e1b4c573
    """

    node: astroid.NodeNG | MemberAccess
    id: NodeID
    name: str

    def __repr__(self) -> str:
        return f"{self.__class__.__name__}.{self.name}.line{self.id.line}"


@dataclass
class Parameter(Symbol):
<<<<<<< HEAD
    """Represents a parameter of a function."""

=======
>>>>>>> e1b4c573
    def __hash__(self) -> int:
        return hash(str(self))

    def __repr__(self) -> str:
        return f"{self.__class__.__name__}.{self.name}.line{self.id.line}"


@dataclass
class LocalVariable(Symbol):
    """Represents a local variable."""

    def __hash__(self) -> int:
        return hash(str(self))

    def __repr__(self) -> str:
        return f"{self.__class__.__name__}.{self.name}.line{self.id.line}"


@dataclass
class GlobalVariable(Symbol):
    """Represents a global variable."""

    def __hash__(self) -> int:
        return hash(str(self))

    def __repr__(self) -> str:
        return f"{self.__class__.__name__}.{self.name}.line{self.id.line}"


@dataclass
class ClassVariable(Symbol):
    """Represents a class variable.

    Attributes
    ----------
    klass : astroid.ClassDef | None
        The class that defines the class variable.
    """

    klass: astroid.ClassDef | None = field(default=None)

    def __hash__(self) -> int:
        return hash(str(self))

    def __repr__(self) -> str:
        if self.klass is None:
            return f"{self.__class__.__name__}.UNKNOWN_CLASS.{self.name}.line{self.id.line}"
        return f"{self.__class__.__name__}.{self.klass.name}.{self.name}.line{self.id.line}"


@dataclass
class InstanceVariable(Symbol):
    """Represents an instance variable.

    Attributes
    ----------
    klass : astroid.ClassDef | None
        The class that defines the instance variable.
    """

    klass: astroid.ClassDef | None = field(default=None)

    def __hash__(self) -> int:
        return hash(str(self))

    def __repr__(self) -> str:
        if self.klass is None:
            return f"{self.__class__.__name__}.UNKNOWN_CLASS.{self.name}.line{self.id.line}"
        return f"{self.__class__.__name__}.{self.klass.name}.{self.name}.line{self.id.line}"


@dataclass
class Import(Symbol):
    """Represents an import."""

    def __hash__(self) -> int:
        return hash(str(self))


@dataclass
class Builtin(Symbol):
    """Represents a builtin (function)."""

    def __repr__(self) -> str:
        return f"{self.__class__.__name__}.{self.name}"


@dataclass
class Scope:
    """Represents a node in the scope tree.

    The scope tree is a tree that represents the scope of a module. It is used to determine the scope of a reference.
    On the top level, there is a ScopeNode for the module. Each Scope has a list of children, which are the nodes
    that are defined in the scope of the node. Each Scope also has a reference to its parent node.

    Attributes
    ----------
<<<<<<< HEAD
    _symbol : Symbol
        The symbol that defines the scope.
    _children : list[Scope | ClassScope]
        The list of Scope or ClassScope instances that are defined in the scope of the Symbol node.
        Is None if the node is a leaf node.
    _parent : Scope | ClassScope | None
        The parent node in the scope tree, is None if the node is the root node.
    """  # TODO: Lars do we want Attributes here or in the properties?
=======
        _symbol      is the symbol that defines the scope of the node.
        _children    is a list of Scope or ClassScope instances that are defined in the scope of the node, is None if the node is a leaf node.
        _parent      is the parent node in the scope tree, there is None if the node is the root node.
    """
>>>>>>> e1b4c573

    _symbol: Symbol
    _children: list[Scope | ClassScope] = field(default_factory=list)
    _parent: Scope | ClassScope | None = None

    def __iter__(self) -> Generator[Scope | ClassScope, None, None]:
        yield self

    def __next__(self) -> Scope | ClassScope:
        return self

    def __repr__(self) -> str:
        return f"{self.symbol.name}.line{self.symbol.id.line}"

    def __hash__(self) -> int:
        return hash(str(self))

    @property
    def symbol(self) -> Symbol:
        """Symbol : The symbol that defines the scope."""
        return self._symbol

    @symbol.setter
    def symbol(self, new_symbol: Symbol) -> None:
        if not isinstance(new_symbol, Symbol):
            raise TypeError("Invalid node type.")
        self._symbol = new_symbol

    @property
    def children(self) -> list[Scope | ClassScope]:
        """list[Scope | ClassScope] : Children of the scope.

        The list of Scope or ClassScope instances that are defined in the scope of the Symbol node.
        Is None if the node is a leaf node.
        """
        return self._children

    @children.setter
    def children(self, new_children: list[Scope | ClassScope]) -> None:
        if not isinstance(new_children, list):
            raise TypeError("Children must be a list.")
        self._children = new_children

    @property
    def parent(self) -> Scope | ClassScope | None:
        """Scope | ClassScope | None : Parent of the scope.

        The parent node in the scope tree.
        Is None if the node is the root node.
        """
        return self._parent

    @parent.setter
    def parent(self, new_parent: Scope | ClassScope | None) -> None:
        if not isinstance(new_parent, Scope | ClassScope | None):
            raise TypeError("Invalid parent type.")
        self._parent = new_parent

    def get_module_scope(self) -> Scope:
<<<<<<< HEAD
        """Return the module scope.

        Gets the module scope for each scope in the scope tree.
        The module scope is the root node of the scope tree.

        Returns
        -------
        Scope
            The module scope.
        """
=======
>>>>>>> e1b4c573
        if self.parent is None:
            return self
        return self.parent.get_module_scope()


@dataclass
class ClassScope(Scope):
    """Represents a Scope that defines the scope of a class.

    Attributes
    ----------
<<<<<<< HEAD
    class_variables : dict[str, list[Symbol]]
        The name of the class variable and a list of its Symbols (which represent a declaration).
        There can be multiple declarations of the same class variable, e.g. `a = 1` and `a = 2`
        since we cannot determine which one is used since we do not analyze the control flow.
        Also, it is impossible to distinguish between a declaration and a reassignment.
    instance_variables : dict[str, list[Symbol]]
        The name of the instance variable and a list of its Symbols (which represent a declaration).
    super_classes : list[ClassScope]
        The list of super classes of the class.
=======
        class_variables     a dict of class variables and their Symbols
        instance_variables  a dict of instance variables and their Symbols
        super_classes       a list of ClassScope instances that represent the superclasses of the class
>>>>>>> e1b4c573
    """

    class_variables: dict[str, list[Symbol]] = field(default_factory=dict)
    instance_variables: dict[str, list[Symbol]] = field(default_factory=dict)
    super_classes: list[ClassScope] = field(default_factory=list)


@dataclass
class FunctionScope(Scope):
    """Represents a Scope that defines the scope of a function.

    Attributes
    ----------
<<<<<<< HEAD
    values : list[Scope | ClassScope]
        The list of all value nodes used inside the corresponding function.
    calls : list[Scope | ClassScope]
        The list of all function calls inside the corresponding function.
=======
        values      a list of all value nodes in the scope
        calls       a set of all called functions in the scope
>>>>>>> e1b4c573
    """

    # parameters: dict[str, list[Symbol]] = field(default_factory=dict)
    values: list[Scope | ClassScope] = field(default_factory=list)
    calls: list[Scope | ClassScope] = field(default_factory=list)

    def remove_call_node_by_name(self, name: str) -> None:
<<<<<<< HEAD
        """Remove a call node by name.

        Removes a call node from the list of call nodes by name.
        This is used to remove cyclic calls from the list of call nodes after the call graph has been built.

        Parameters
        ----------
        name  : str
            The name of the call node to remove.
        """
=======
>>>>>>> e1b4c573
        for call in self.calls:
            if call.symbol.name == name:
                self.calls.remove(call)
                break


@dataclass
class Reasons:
    """
<<<<<<< HEAD
    Represents a function and the raw reasons for impurity.

    Raw reasons means that the reasons are just collected and not yet processed.

    Attributes
    ----------
    function : astroid.FunctionDef | MemberAccess | None
        The function that is analyzed.
    writes : set[FunctionReference]
        A set of all nodes that are written to.
    reads : set[FunctionReference]
        A set of all nodes that are read from.
    calls : set[FunctionReference]
        A set of all nodes that are called.
    result : PurityResult | None
        The result of the purity analysis
        This also works as a flag to determine if the purity analysis has already been performed:
        If it is None, the purity analysis has not been performed
    unknown_calls : list[astroid.Call | astroid.NodeNG] | None
        A list of all unknown calls.
        Unknown calls are calls to functions that are not defined in the module or are simply not existing.
=======
    Contains all reasons why a function is not pure.

    Attributes
    ----------
        function        the function node
        writes          a set of all nodes that are written to
        reads           a set of all nodes that are read from
        calls           a set of all nodes that are called
        result          the result of the purity analysis (this also works as a flag to determine if the purity analysis has been performed)
                        if it is None, the purity analysis has not been performed
>>>>>>> e1b4c573
    """

    function: astroid.FunctionDef | MemberAccess | None = field(default=None)
    writes: set[FunctionReference] = field(default_factory=set)
    reads: set[FunctionReference] = field(default_factory=set)
    calls: set[FunctionReference] = field(default_factory=set)
    result: PurityResult | None = field(default=None)
    unknown_calls: list[astroid.Call | astroid.NodeNG] | None = field(default=None)

    def __iter__(self) -> Iterator[FunctionReference]:
        return iter(self.writes.union(self.reads).union(self.calls))

    def get_call_by_name(self, name: str) -> FunctionReference:
<<<<<<< HEAD
        """Get a call by name.

        Parameters
        ----------
        name  : str
            The name of the call to get.

        Returns
        -------
        FunctionReference
            The FunctionReference of the call.

        Raises
        ------
        ValueError
            If no call to the function with the given name is found.
        """
=======
>>>>>>> e1b4c573
        for call in self.calls:
            if isinstance(call.node, astroid.Call) and call.node.func.name == name:  # noqa: SIM114
                return call
            elif call.node.name == name:
                return call

        raise ValueError("No call to the function found.")

    def join_reasons(self, other: Reasons) -> Reasons:
<<<<<<< HEAD
        """Join two Reasons objects.

        When a function has multiple reasons for impurity, the Reasons objects are joined.
        This means that the writes, reads, calls and unknown_calls are merged.

        Parameters
        ----------
        other : Reasons
            The other Reasons object.

        Returns
        -------
        Reasons
            The updated Reasons object.
        """
        self.writes.update(other.writes)
        self.reads.update(other.reads)
        self.calls.update(other.calls)
        # join unknown calls - since they can be None we need to deal with that
=======
        self.writes.update(other.writes)
        self.reads.update(other.reads)
        self.calls.update(other.calls)
>>>>>>> e1b4c573
        if self.unknown_calls is not None and other.unknown_calls is not None:
            self.unknown_calls.extend(other.unknown_calls)
        elif self.unknown_calls is None and other.unknown_calls is not None:
            self.unknown_calls = other.unknown_calls
        elif other.unknown_calls is None:
            pass

        return self

    @staticmethod
    def join_reasons_list(reasons_list: list[Reasons]) -> Reasons:
<<<<<<< HEAD
        """Join a list of Reasons objects.

        Combines a list of Reasons objects into one Reasons object.

        Parameters
        ----------
        reasons_list : list[Reasons]
            The list of Reasons objects.

        Returns
        -------
        Reasons
            The combined Reasons object.

        Raises
        ------
        ValueError
            If the list of Reasons objects is empty.
        """
=======
>>>>>>> e1b4c573
        if not reasons_list:
            raise ValueError("List of Reasons is empty.")

        for reason in reasons_list:
            reasons_list[0].join_reasons(reason)
        return reasons_list[0]


@dataclass
class FunctionReference:  # TODO: find a better name for this class  # FunctionPointer?
<<<<<<< HEAD
    """Represents a function reference.

    Attributes
    ----------
    node : astroid.NodeNG | MemberAccess
        The node that is referenced inside the function.
    kind : str
        The kind of the node, e.g. "LocalWrite", "NonLocalRead" or "Call".
    """

    node: astroid.NodeNG | MemberAccess
=======
    node: astroid.NodeNG
>>>>>>> e1b4c573
    kind: str

    def __hash__(self) -> int:
        return hash(str(self))

    def __repr__(self) -> str:
        if isinstance(self.node, astroid.Call):
            return f"{self.node.func.name}.line{self.node.lineno}"
        if isinstance(self.node, MemberAccessTarget | MemberAccessValue):
            return f"{self.node.name}.line{self.node.member.lineno}"
        return f"{self.node.name}.line{self.node.lineno}"<|MERGE_RESOLUTION|>--- conflicted
+++ resolved
@@ -19,7 +19,6 @@
 
     Attributes
     ----------
-<<<<<<< HEAD
     scope : Scope
         The module's scope, this contains all child scopes.
     classes : dict[str, ClassScope]
@@ -42,17 +41,7 @@
         All function calls and their Scope or ClassScope.
     function_references : dict[str, Reasons]
         All nodes relevant for reference resolving inside functions.
-=======
-        scope               The module's scope, this contains all child scopes.
-        classes             All classes and their scope.
-        functions           All functions and their scope.
-        global_variables    All global variables and their scope.
-        value_nodes         All value nodes and their scope.
-        target_nodes        All target nodes and their scope.
-        parameters          All parameters of functions and their scope.
-        function_calls      All function calls and their scope.
         function_references All for reference resolving relevant nodes inside functions
->>>>>>> e1b4c573
     """
 
     scope: Scope | ClassScope
@@ -71,7 +60,6 @@
 
 @dataclass
 class MemberAccess(astroid.NodeNG):
-<<<<<<< HEAD
     """Represents a member access.
 
     Superclass for MemberAccessTarget and MemberAccessValue.
@@ -90,8 +78,6 @@
         Is set in __post_init__, after the member access has been created.
     """
 
-=======
->>>>>>> e1b4c573
     receiver: MemberAccess | astroid.NodeNG
     member: astroid.NodeNG
     parent: astroid.NodeNG | None = field(default=None)
@@ -162,19 +148,12 @@
 
     Attributes
     ----------
-<<<<<<< HEAD
     node : astroid.NodeNG | MemberAccess
         The node that defines the symbol.
     id : NodeID
         The id of that node.
     name : str
         The name of the symbol (for easier access).
-=======
-        node    is the node that defines the symbol.
-        id      is the id of the node.
-        name    is the name of the symbol.
-
->>>>>>> e1b4c573
     """
 
     node: astroid.NodeNG | MemberAccess
@@ -187,11 +166,8 @@
 
 @dataclass
 class Parameter(Symbol):
-<<<<<<< HEAD
     """Represents a parameter of a function."""
 
-=======
->>>>>>> e1b4c573
     def __hash__(self) -> int:
         return hash(str(self))
 
@@ -289,21 +265,14 @@
 
     Attributes
     ----------
-<<<<<<< HEAD
     _symbol : Symbol
         The symbol that defines the scope.
     _children : list[Scope | ClassScope]
         The list of Scope or ClassScope instances that are defined in the scope of the Symbol node.
         Is None if the node is a leaf node.
     _parent : Scope | ClassScope | None
-        The parent node in the scope tree, is None if the node is the root node.
+        The parent node in the scope tree, there is None if the node is the root node.
     """  # TODO: Lars do we want Attributes here or in the properties?
-=======
-        _symbol      is the symbol that defines the scope of the node.
-        _children    is a list of Scope or ClassScope instances that are defined in the scope of the node, is None if the node is a leaf node.
-        _parent      is the parent node in the scope tree, there is None if the node is the root node.
-    """
->>>>>>> e1b4c573
 
     _symbol: Symbol
     _children: list[Scope | ClassScope] = field(default_factory=list)
@@ -363,7 +332,6 @@
         self._parent = new_parent
 
     def get_module_scope(self) -> Scope:
-<<<<<<< HEAD
         """Return the module scope.
 
         Gets the module scope for each scope in the scope tree.
@@ -374,8 +342,6 @@
         Scope
             The module scope.
         """
-=======
->>>>>>> e1b4c573
         if self.parent is None:
             return self
         return self.parent.get_module_scope()
@@ -387,7 +353,6 @@
 
     Attributes
     ----------
-<<<<<<< HEAD
     class_variables : dict[str, list[Symbol]]
         The name of the class variable and a list of its Symbols (which represent a declaration).
         There can be multiple declarations of the same class variable, e.g. `a = 1` and `a = 2`
@@ -397,11 +362,6 @@
         The name of the instance variable and a list of its Symbols (which represent a declaration).
     super_classes : list[ClassScope]
         The list of super classes of the class.
-=======
-        class_variables     a dict of class variables and their Symbols
-        instance_variables  a dict of instance variables and their Symbols
-        super_classes       a list of ClassScope instances that represent the superclasses of the class
->>>>>>> e1b4c573
     """
 
     class_variables: dict[str, list[Symbol]] = field(default_factory=dict)
@@ -415,15 +375,10 @@
 
     Attributes
     ----------
-<<<<<<< HEAD
     values : list[Scope | ClassScope]
         The list of all value nodes used inside the corresponding function.
     calls : list[Scope | ClassScope]
         The list of all function calls inside the corresponding function.
-=======
-        values      a list of all value nodes in the scope
-        calls       a set of all called functions in the scope
->>>>>>> e1b4c573
     """
 
     # parameters: dict[str, list[Symbol]] = field(default_factory=dict)
@@ -431,7 +386,6 @@
     calls: list[Scope | ClassScope] = field(default_factory=list)
 
     def remove_call_node_by_name(self, name: str) -> None:
-<<<<<<< HEAD
         """Remove a call node by name.
 
         Removes a call node from the list of call nodes by name.
@@ -439,11 +393,9 @@
 
         Parameters
         ----------
-        name  : str
+        name : str
             The name of the call node to remove.
         """
-=======
->>>>>>> e1b4c573
         for call in self.calls:
             if call.symbol.name == name:
                 self.calls.remove(call)
@@ -453,7 +405,6 @@
 @dataclass
 class Reasons:
     """
-<<<<<<< HEAD
     Represents a function and the raw reasons for impurity.
 
     Raw reasons means that the reasons are just collected and not yet processed.
@@ -475,18 +426,6 @@
     unknown_calls : list[astroid.Call | astroid.NodeNG] | None
         A list of all unknown calls.
         Unknown calls are calls to functions that are not defined in the module or are simply not existing.
-=======
-    Contains all reasons why a function is not pure.
-
-    Attributes
-    ----------
-        function        the function node
-        writes          a set of all nodes that are written to
-        reads           a set of all nodes that are read from
-        calls           a set of all nodes that are called
-        result          the result of the purity analysis (this also works as a flag to determine if the purity analysis has been performed)
-                        if it is None, the purity analysis has not been performed
->>>>>>> e1b4c573
     """
 
     function: astroid.FunctionDef | MemberAccess | None = field(default=None)
@@ -500,12 +439,11 @@
         return iter(self.writes.union(self.reads).union(self.calls))
 
     def get_call_by_name(self, name: str) -> FunctionReference:
-<<<<<<< HEAD
         """Get a call by name.
 
         Parameters
         ----------
-        name  : str
+        name : str
             The name of the call to get.
 
         Returns
@@ -518,8 +456,6 @@
         ValueError
             If no call to the function with the given name is found.
         """
-=======
->>>>>>> e1b4c573
         for call in self.calls:
             if isinstance(call.node, astroid.Call) and call.node.func.name == name:  # noqa: SIM114
                 return call
@@ -529,7 +465,6 @@
         raise ValueError("No call to the function found.")
 
     def join_reasons(self, other: Reasons) -> Reasons:
-<<<<<<< HEAD
         """Join two Reasons objects.
 
         When a function has multiple reasons for impurity, the Reasons objects are joined.
@@ -549,11 +484,6 @@
         self.reads.update(other.reads)
         self.calls.update(other.calls)
         # join unknown calls - since they can be None we need to deal with that
-=======
-        self.writes.update(other.writes)
-        self.reads.update(other.reads)
-        self.calls.update(other.calls)
->>>>>>> e1b4c573
         if self.unknown_calls is not None and other.unknown_calls is not None:
             self.unknown_calls.extend(other.unknown_calls)
         elif self.unknown_calls is None and other.unknown_calls is not None:
@@ -565,7 +495,6 @@
 
     @staticmethod
     def join_reasons_list(reasons_list: list[Reasons]) -> Reasons:
-<<<<<<< HEAD
         """Join a list of Reasons objects.
 
         Combines a list of Reasons objects into one Reasons object.
@@ -585,8 +514,6 @@
         ValueError
             If the list of Reasons objects is empty.
         """
-=======
->>>>>>> e1b4c573
         if not reasons_list:
             raise ValueError("List of Reasons is empty.")
 
@@ -597,7 +524,6 @@
 
 @dataclass
 class FunctionReference:  # TODO: find a better name for this class  # FunctionPointer?
-<<<<<<< HEAD
     """Represents a function reference.
 
     Attributes
@@ -609,9 +535,6 @@
     """
 
     node: astroid.NodeNG | MemberAccess
-=======
-    node: astroid.NodeNG
->>>>>>> e1b4c573
     kind: str
 
     def __hash__(self) -> int:
