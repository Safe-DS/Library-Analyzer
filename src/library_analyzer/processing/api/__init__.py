"""Analysis of the API of a Python library."""

from ._extract_dependencies import (
    Action,
    Condition,
    ParameterHasValue,
    ParameterIsIgnored,
    ParameterIsNone,
    ParameterIsNotCallable,
    extract_param_dependencies,
)
from ._get_api import get_api
from ._get_instance_attributes import get_instance_attributes
from ._get_parameter_list import get_parameter_list
from ._infer_purity import (
    DefinitelyImpure,
    DefinitelyPure,
    ImpurityIndicator,
    MaybeImpure,
    OpenMode,
    PurityInformation,
    PurityResult,
    calc_function_id,
    determine_open_mode,
    determine_purity,
    extract_impurity_reasons,
    generate_purity_information,
    get_function_defs,
    get_purity_result_str,
    infer_purity,
)
from ._package_metadata import (
    distribution,
    distribution_version,
    package_files,
    package_root,
)
from ._resolve_references import (
    MemberAccess,
    ScopeNode,
    get_scope,
)

__all__ = [
    "DefinitelyImpure",
    "DefinitelyPure",
    "ImpurityIndicator",
    "MaybeImpure",
    "OpenMode",
    "PurityInformation",
    "PurityResult",
    "calc_function_id",
    "determine_open_mode",
    "determine_purity",
    "distribution",
    "distribution_version",
    "extract_impurity_reasons",
    "generate_purity_information",
    "get_api",
    "get_function_defs",
    "get_instance_attributes",
    "get_parameter_list",
    "get_purity_result_str",
    "infer_purity",
    "package_files",
    "package_root",
<<<<<<< HEAD
    "extract_param_dependencies",
    "Action",
    "Condition",
    "ParameterHasValue",
    "ParameterIsIgnored",
    "ParameterIsNone",
    "ParameterIsNotCallable",
=======
    "ScopeNode",
    "MemberAccess",
    "get_scope",
>>>>>>> fec8bf38
]<|MERGE_RESOLUTION|>--- conflicted
+++ resolved
@@ -64,7 +64,6 @@
     "infer_purity",
     "package_files",
     "package_root",
-<<<<<<< HEAD
     "extract_param_dependencies",
     "Action",
     "Condition",
@@ -72,9 +71,7 @@
     "ParameterIsIgnored",
     "ParameterIsNone",
     "ParameterIsNotCallable",
-=======
     "ScopeNode",
     "MemberAccess",
     "get_scope",
->>>>>>> fec8bf38
 ]