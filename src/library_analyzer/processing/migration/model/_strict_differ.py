from typing import TypeVar, Union

from library_analyzer.processing.api.model import (
    API,
    Attribute,
    Class,
    Function,
    Parameter,
    Result,
)

from ._differ import AbstractDiffer
from ._mapping import Mapping, OneToOneMapping

DEPENDENT_API_ELEMENTS = TypeVar("DEPENDENT_API_ELEMENTS", Function, Attribute, Parameter, Result)
api_element = Union[Attribute, Class, Function, Parameter, Result]


class StrictDiffer(AbstractDiffer):
    new_mappings: dict[
        type[Attribute] | type[Class] | type[Function] | type[Parameter] | type[Result],
        list[Mapping],
    ]
    differ: AbstractDiffer

    def __init__(
        self,
        previous_base_differ: AbstractDiffer,
        previous_mappings: list[Mapping],
        apiv1: API,
        apiv2: API,
        *,
        unchanged_mappings: list[Mapping] | None = None,
    ) -> None:
        super().__init__(previous_base_differ, previous_mappings, apiv1, apiv2)
        if unchanged_mappings is None:
            unchanged_mappings = []
        self.differ = previous_base_differ
        self.new_mappings = {
            Class: [],
            Attribute: [],
            Function: [],
            Parameter: [],
            Result: [],
        }
        sort_order = {
            Class: 0,
            Attribute: 1,
            Function: 2,
            Parameter: 3,
            Result: 4,
        }
        self.related_mappings = sorted(
            self.previous_mappings,
            key=lambda mapping: sort_order[type(mapping.get_apiv1_elements()[0])],
        )
<<<<<<< HEAD
        self.related_mappings = [
            mapping
            for mapping in self.related_mappings
            if mapping not in unchanged_mappings and not isinstance(mapping, OneToOneMapping)
        ]
        for mapping_list in [self.previous_mappings, unchanged_mappings]:
            for mapping in mapping_list:
                if mapping not in self.related_mappings:
                    self.new_mappings[type(mapping.get_apiv1_elements()[0])].append(mapping)
=======
        self.related_mappings = [mapping for mapping in self.related_mappings if mapping not in unchanged_mappings]
>>>>>>> 9ef79da4
        self.unchanged_mappings = unchanged_mappings

    def get_related_mappings(
        self,
    ) -> list[Mapping] | None:
        """
        Whether all api elements should be compared to each other or just the ones that are mapped to each other.

        Returns
        -------
        mappings : list[Mapping] | None
            a list of Mappings if only previously mapped api elements should be mapped to each other or else None.
        """
        return self.related_mappings

    def notify_new_mapping(self, mappings: list[Mapping]) -> None:
        """
        If previous mappings return None, the differ will be notified about a new mapping.

        Thereby the differ can calculate the similarity with more information.

        Parameters
        ----------
        mappings : list[Mapping]
            a list of mappings new appended mappings.
        """
        for mapping in mappings:
            self.new_mappings[type(mapping.get_apiv1_elements()[0])].extend(mappings)

    def get_additional_mappings(self) -> list[Mapping]:
        """
        Allow the differ to add further mappings from previous differs.

        Returns
        -------
        mappings : list[Mapping]
            additional mappings that should be included in the result of the differentiation.
        """
        return self.unchanged_mappings

    def _api_elements_are_mapped_to_each_other(
        self,
        api_elementv1: DEPENDENT_API_ELEMENTS,
        api_elementv2: DEPENDENT_API_ELEMENTS,
    ) -> bool:
        parentv1 = self.get_parent(api_elementv1, self.apiv1)
        if parentv1 is None:
            return False
        parentv2 = self.get_parent(api_elementv2, self.apiv2)
        if parentv2 is None:
            return False
        for mapping in self.new_mappings[self.get_parent_class(api_elementv1)]:
            if parentv1 in mapping.get_apiv1_elements() and parentv2 in mapping.get_apiv2_elements():
                return True
            if parentv1 in mapping.get_apiv1_elements() or parentv2 in mapping.get_apiv2_elements():
                return False
        return False

    def compute_class_similarity(self, classv1: Class, classv2: Class) -> float:
        """
        Compute the similarity between classes from apiv1 and apiv2.

        Parameters
        ----------
        classv1 : Class
            class from apiv1
        classv2 : Class
            class from apiv2

        Returns
        -------
        similarity : float
            if the classes are mapped together, the similarity of the previous differ, or else 0.
        """
        for mapping in self.previous_mappings:
            if classv1 in mapping.get_apiv1_elements() and classv2 in mapping.get_apiv2_elements():
                return self.differ.compute_class_similarity(classv1, classv2)
        return 0

    def compute_function_similarity(self, functionv1: Function, functionv2: Function) -> float:
        """
        Compute the similarity between functions from apiv1 and apiv2.

        Parameters
        ----------
        functionv1 : Function
            function from apiv1
        functionv2 : Function
            function from apiv2

        Returns
        -------
        similarity : float
            if their parents are mapped together, the similarity of the previous differ, or else 0.
        """
        is_global_functionv1 = len(functionv1.id.split("/")) == 3
        is_global_functionv2 = len(functionv2.id.split("/")) == 3
        if is_global_functionv1 and is_global_functionv2:
            for mapping in self.previous_mappings:
                if functionv1 in mapping.get_apiv1_elements() and functionv2 in mapping.get_apiv2_elements():
                    return self.differ.compute_function_similarity(functionv1, functionv2)
        elif (not is_global_functionv1 and not is_global_functionv2) and self._api_elements_are_mapped_to_each_other(
            functionv1,
            functionv2,
        ):
            return self.differ.compute_function_similarity(functionv1, functionv2)
        return 0.0

    def compute_parameter_similarity(self, parameterv1: Parameter, parameterv2: Parameter) -> float:
        """
        Compute similarity between parameters from apiv1 and apiv2.

        Parameters
        ----------
        parameterv1 : Parameter
            parameter from apiv1
        parameterv2 : Parameter
            parameter from apiv2

        Returns
        -------
        similarity : float
            if their parents are mapped together, the similarity of the previous differ, or else 0.
        """
        if self._api_elements_are_mapped_to_each_other(parameterv1, parameterv2):
            return self.differ.compute_parameter_similarity(parameterv1, parameterv2)
        return 0.0

    def compute_result_similarity(self, resultv1: Result, resultv2: Result) -> float:
        """
        Compute similarity between results from apiv1 and apiv2.

        Parameters
        ----------
        resultv1 : Result
            result from apiv1
        resultv2 : Result
            result from apiv2

        Returns
        -------
        similarity : float
            if their parents are mapped together, the similarity of the previous differ, or else 0.
        """
        if self._api_elements_are_mapped_to_each_other(resultv1, resultv2):
            return self.differ.compute_result_similarity(resultv1, resultv2)
        return 0.0

    def compute_attribute_similarity(self, attributev1: Attribute, attributev2: Attribute) -> float:
        """
        Compute the similarity between attributes from apiv1 and apiv2.

        Parameters
        ----------
        attributev1 : Attribute
            attribute from apiv1
        attributev2 : Attribute
            attribute from apiv2

        Returns
        -------
        similarity : float
            if their parents are mapped together, the similarity of the previous differ, or else 0.
        """
        if self._api_elements_are_mapped_to_each_other(attributev1, attributev2):
            return self.differ.compute_attribute_similarity(attributev1, attributev2)
        return 0.0

    def get_parent(self, element: DEPENDENT_API_ELEMENTS, api: API) -> api_element | None:
        if isinstance(element, Function):
            return api.classes.get(element.id[: element.id.rfind("/")])
        if isinstance(element, Parameter):
            return api.functions.get(element.id[: element.id.rfind("/")])
        if isinstance(element, Result):
            if element.function_id is None:
                return None
            return api.functions.get(element.function_id)
        if isinstance(element, Attribute):
            if element.class_id is None:
                return None
            return api.classes.get(element.class_id)
        return None

    def get_parent_class(
        self,
        element: DEPENDENT_API_ELEMENTS,
    ) -> type[Attribute] | type[Class] | type[Function] | type[Parameter] | type[Result]:
        if isinstance(element, Function | Attribute):
            return Class
        return Function<|MERGE_RESOLUTION|>--- conflicted
+++ resolved
@@ -54,19 +54,11 @@
             self.previous_mappings,
             key=lambda mapping: sort_order[type(mapping.get_apiv1_elements()[0])],
         )
-<<<<<<< HEAD
-        self.related_mappings = [
-            mapping
-            for mapping in self.related_mappings
-            if mapping not in unchanged_mappings and not isinstance(mapping, OneToOneMapping)
-        ]
+        self.related_mappings = [mapping for mapping in self.related_mappings if mapping not in unchanged_mappings and not isinstance(mapping, OneToOneMapping)]
         for mapping_list in [self.previous_mappings, unchanged_mappings]:
             for mapping in mapping_list:
                 if mapping not in self.related_mappings:
                     self.new_mappings[type(mapping.get_apiv1_elements()[0])].append(mapping)
-=======
-        self.related_mappings = [mapping for mapping in self.related_mappings if mapping not in unchanged_mappings]
->>>>>>> 9ef79da4
         self.unchanged_mappings = unchanged_mappings
 
     def get_related_mappings(
