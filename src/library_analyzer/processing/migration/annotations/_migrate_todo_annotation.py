from copy import deepcopy

from library_analyzer.processing.annotations.model import (
    AbstractAnnotation,
    EnumReviewResult,
    TodoAnnotation,
)
from library_analyzer.processing.api.model import Attribute, Result
from library_analyzer.processing.migration.model import (
    ManyToOneMapping,
    Mapping,
    OneToOneMapping,
)

from ._constants import migration_author
from ._get_annotated_api_element import get_annotated_api_element
from ._get_migration_text import get_migration_text


<<<<<<< HEAD
# pylint: disable=duplicate-code
def migrate_todo_annotation(
    todo_annotation_: TodoAnnotation, mapping: Mapping
) -> list[AbstractAnnotation]:

    annotated_apiv1_element = get_annotated_api_element(
        todo_annotation_, mapping.get_apiv1_elements()
    )
=======
def migrate_todo_annotation(todo_annotation: TodoAnnotation, mapping: Mapping) -> list[AbstractAnnotation]:
    todo_annotation = deepcopy(todo_annotation)
    authors = todo_annotation.authors
    authors.append(migration_author)
    todo_annotation.authors = authors

    if isinstance(mapping, ManyToOneMapping | OneToOneMapping):
        element = mapping.get_apiv2_elements()[0]
        if isinstance(element, Attribute | Result):
            return []
        todo_annotation.target = element.id
        return [todo_annotation]

    annotated_apiv1_element = get_annotated_api_element(todo_annotation, mapping.get_apiv1_elements())
>>>>>>> 9ef79da4
    if annotated_apiv1_element is None:
        return []

    todo_annotations: list[AbstractAnnotation] = []
    for element in mapping.get_apiv2_elements():
<<<<<<< HEAD
        todo_annotation = deepcopy(todo_annotation_)
        authors = todo_annotation.authors
        authors.append(migration_author)
        todo_annotation.authors = authors
        if isinstance(element, type(annotated_apiv1_element)) and not isinstance(
            element, (Attribute, Result)
        ):
=======
        if isinstance(element, type(annotated_apiv1_element)) and not isinstance(element, Attribute | Result):
>>>>>>> 9ef79da4
            todo_annotations.append(
                TodoAnnotation(
                    element.id,
                    authors,
                    todo_annotation.reviewers,
                    todo_annotation.comment,
                    EnumReviewResult.NONE,
                    todo_annotation.newTodo,
                ),
            )
        elif not isinstance(element, Attribute | Result):
            todo_annotations.append(
                TodoAnnotation(
                    element.id,
                    authors,
                    todo_annotation.reviewers,
                    todo_annotation.comment,
<<<<<<< HEAD
                    EnumReviewResult.UNSURE,
                    get_migration_text(
                        todo_annotation, mapping, for_todo_annotation=True
                    ),
                )
=======
                    EnumReviewResult.NONE,
                    get_migration_text(todo_annotation, mapping, for_todo_annotation=True),
                ),
>>>>>>> 9ef79da4
            )
    return todo_annotations<|MERGE_RESOLUTION|>--- conflicted
+++ resolved
@@ -17,47 +17,20 @@
 from ._get_migration_text import get_migration_text
 
 
-<<<<<<< HEAD
-# pylint: disable=duplicate-code
-def migrate_todo_annotation(
-    todo_annotation_: TodoAnnotation, mapping: Mapping
-) -> list[AbstractAnnotation]:
-
+def migrate_todo_annotation(todo_annotation_: TodoAnnotation, mapping: Mapping) -> list[AbstractAnnotation]:
     annotated_apiv1_element = get_annotated_api_element(
         todo_annotation_, mapping.get_apiv1_elements()
     )
-=======
-def migrate_todo_annotation(todo_annotation: TodoAnnotation, mapping: Mapping) -> list[AbstractAnnotation]:
-    todo_annotation = deepcopy(todo_annotation)
-    authors = todo_annotation.authors
-    authors.append(migration_author)
-    todo_annotation.authors = authors
-
-    if isinstance(mapping, ManyToOneMapping | OneToOneMapping):
-        element = mapping.get_apiv2_elements()[0]
-        if isinstance(element, Attribute | Result):
-            return []
-        todo_annotation.target = element.id
-        return [todo_annotation]
-
-    annotated_apiv1_element = get_annotated_api_element(todo_annotation, mapping.get_apiv1_elements())
->>>>>>> 9ef79da4
     if annotated_apiv1_element is None:
         return []
 
     todo_annotations: list[AbstractAnnotation] = []
     for element in mapping.get_apiv2_elements():
-<<<<<<< HEAD
         todo_annotation = deepcopy(todo_annotation_)
         authors = todo_annotation.authors
         authors.append(migration_author)
         todo_annotation.authors = authors
-        if isinstance(element, type(annotated_apiv1_element)) and not isinstance(
-            element, (Attribute, Result)
-        ):
-=======
         if isinstance(element, type(annotated_apiv1_element)) and not isinstance(element, Attribute | Result):
->>>>>>> 9ef79da4
             todo_annotations.append(
                 TodoAnnotation(
                     element.id,
@@ -75,16 +48,8 @@
                     authors,
                     todo_annotation.reviewers,
                     todo_annotation.comment,
-<<<<<<< HEAD
                     EnumReviewResult.UNSURE,
-                    get_migration_text(
-                        todo_annotation, mapping, for_todo_annotation=True
-                    ),
-                )
-=======
-                    EnumReviewResult.NONE,
                     get_migration_text(todo_annotation, mapping, for_todo_annotation=True),
                 ),
->>>>>>> 9ef79da4
             )
     return todo_annotations