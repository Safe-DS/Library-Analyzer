from copy import deepcopy

from library_analyzer.processing.annotations.model import (
    AbstractAnnotation,
    BoundaryAnnotation,
    EnumReviewResult,
    Interval,
    TodoAnnotation,
)
from library_analyzer.processing.api.model import (
    AbstractType,
    Attribute,
    NamedType,
    Parameter,
    Result,
    UnionType,
)
from library_analyzer.processing.migration.model import (
    ManyToManyMapping,
    ManyToOneMapping,
    Mapping,
    OneToManyMapping,
    OneToOneMapping,
)

from ._constants import migration_author
from ._get_annotated_api_element import get_annotated_api_element
from ._get_migration_text import get_migration_text


def migrate_interval_to_fit_parameter_type(intervalv1: Interval, is_discrete: bool) -> Interval:
    intervalv2 = deepcopy(intervalv1)
    if intervalv2.isDiscrete == is_discrete:
        return intervalv2
    if is_discrete:
        intervalv2.isDiscrete = True
        if intervalv1.upperLimitType in (0, 1):
            intervalv2.upperIntervalLimit = int(intervalv1.upperIntervalLimit)
            intervalv2.upperLimitType = 1
            if intervalv2.upperIntervalLimit == intervalv1.upperIntervalLimit:
                intervalv2.upperLimitType = intervalv1.upperLimitType
        if intervalv1.lowerLimitType in (0, 1):
            intervalv2.lowerIntervalLimit = int(intervalv1.lowerIntervalLimit)
            intervalv2.lowerLimitType = 1
            if intervalv2.lowerIntervalLimit == intervalv1.lowerIntervalLimit:
                intervalv2.lowerLimitType = intervalv1.lowerLimitType
            else:
                intervalv2.lowerIntervalLimit += 1
    else:
        intervalv2.isDiscrete = False
        if intervalv1.upperLimitType in (0, 1):
            intervalv2.upperIntervalLimit = float(intervalv1.upperIntervalLimit)
        if intervalv1.lowerLimitType in (0, 1):
            intervalv2.lowerIntervalLimit = float(intervalv1.lowerIntervalLimit)
    return intervalv2


def _contains_number_and_is_discrete(
    type_: AbstractType | None,
) -> tuple[bool, bool]:
    if type_ is None:
        return False, False
    if isinstance(type_, NamedType):
        return type_.name in ("int", "float"), type_.name == "int"
    if isinstance(type_, UnionType):
        for element in type_.types:
            is_number, is_discrete = _contains_number_and_is_discrete(element)
            if is_number:
                return is_number, is_discrete
    return False, False


<<<<<<< HEAD
# pylint: disable=duplicate-code
def migrate_boundary_annotation(
    boundary_annotation_: BoundaryAnnotation, mapping: Mapping
) -> list[AbstractAnnotation]:
    annotated_apiv1_element = get_annotated_api_element(
        boundary_annotation_, mapping.get_apiv1_elements()
    )
    if annotated_apiv1_element is None or not isinstance(
        annotated_apiv1_element, Parameter
    ):
        return []

    migrated_annotations: list[AbstractAnnotation] = []
    for parameter in mapping.get_apiv2_elements():
        boundary_annotation = deepcopy(boundary_annotation_)
        authors = boundary_annotation.authors
        authors.append(migration_author)
        boundary_annotation.authors = authors
        if not isinstance(parameter, Parameter):
            continue
=======
def migrate_boundary_annotation(boundary_annotation: BoundaryAnnotation, mapping: Mapping) -> list[AbstractAnnotation]:
    boundary_annotation = deepcopy(boundary_annotation)
    authors = boundary_annotation.authors
    authors.append(migration_author)
    boundary_annotation.authors = authors

    annotated_apiv1_element = get_annotated_api_element(boundary_annotation, mapping.get_apiv1_elements())
    if annotated_apiv1_element is None or not isinstance(annotated_apiv1_element, Parameter):
        return []

    if isinstance(mapping, OneToOneMapping | ManyToOneMapping):
        parameter = mapping.get_apiv2_elements()[0]
        if isinstance(parameter, Attribute | Result):
            return []
>>>>>>> 9ef79da4
        if isinstance(parameter, Parameter):
            (
                parameter_expects_number,
                parameter_type_is_discrete,
            ) = _contains_number_and_is_discrete(parameter.type)
            if parameter.type is None and annotated_apiv1_element.type is not None:
                boundary_annotation.reviewResult = EnumReviewResult.UNSURE
                boundary_annotation.comment = get_migration_text(boundary_annotation, mapping)
                boundary_annotation.target = parameter.id
<<<<<<< HEAD
                migrated_annotations.append(boundary_annotation)
                continue
            if parameter_expects_number or (
                parameter.type is None and annotated_apiv1_element.type is None
            ):
                if (
                    parameter_type_is_discrete
                    != boundary_annotation.interval.isDiscrete
                ) and not (
=======
                return [boundary_annotation]
            if parameter_expects_number or (parameter.type is None and annotated_apiv1_element.type is None):
                if (parameter_type_is_discrete != boundary_annotation.interval.isDiscrete) and not (
>>>>>>> 9ef79da4
                    parameter.type is None and annotated_apiv1_element.type is None
                ):
                    boundary_annotation.reviewResult = EnumReviewResult.UNSURE
                    boundary_annotation.comment = get_migration_text(boundary_annotation, mapping)
                    if parameter_expects_number:
                        boundary_annotation.interval = migrate_interval_to_fit_parameter_type(
                            boundary_annotation.interval,
                            parameter_type_is_discrete,
                        )
                boundary_annotation.target = parameter.id
                migrated_annotations.append(boundary_annotation)
                continue
        migrated_annotations.append(
            TodoAnnotation(
                parameter.id,
                authors,
                boundary_annotation.reviewers,
                boundary_annotation.comment,
                EnumReviewResult.NONE,
<<<<<<< HEAD
                get_migration_text(
                    boundary_annotation, mapping, for_todo_annotation=True
                ),
            )
        )
=======
                get_migration_text(boundary_annotation, mapping, for_todo_annotation=True),
            ),
        ]
    migrated_annotations: list[AbstractAnnotation] = []
    if isinstance(mapping, OneToManyMapping | ManyToManyMapping):
        for parameter in mapping.get_apiv2_elements():
            if isinstance(parameter, Parameter):
                is_number, is_discrete = _contains_number_and_is_discrete(parameter.type)
                if (
                    parameter.type is not None and is_number and is_discrete == boundary_annotation.interval.isDiscrete
                ) or (parameter.type is None and annotated_apiv1_element.type is None):
                    migrated_annotations.append(
                        BoundaryAnnotation(
                            parameter.id,
                            authors,
                            boundary_annotation.reviewers,
                            boundary_annotation.comment,
                            EnumReviewResult.NONE,
                            boundary_annotation.interval,
                        ),
                    )
                elif parameter.type is not None and is_number:
                    migrated_annotations.append(
                        BoundaryAnnotation(
                            parameter.id,
                            authors,
                            boundary_annotation.reviewers,
                            get_migration_text(boundary_annotation, mapping),
                            EnumReviewResult.UNSURE,
                            migrate_interval_to_fit_parameter_type(
                                boundary_annotation.interval,
                                is_discrete,
                            ),
                        ),
                    )
                elif parameter.type is None:
                    migrated_annotations.append(
                        BoundaryAnnotation(
                            parameter.id,
                            authors,
                            boundary_annotation.reviewers,
                            get_migration_text(boundary_annotation, mapping),
                            EnumReviewResult.UNSURE,
                            boundary_annotation.interval,
                        ),
                    )
                continue
            if not isinstance(parameter, Attribute | Result):
                migrated_annotations.append(
                    TodoAnnotation(
                        parameter.id,
                        authors,
                        boundary_annotation.reviewers,
                        boundary_annotation.comment,
                        EnumReviewResult.NONE,
                        get_migration_text(boundary_annotation, mapping, for_todo_annotation=True),
                    ),
                )
>>>>>>> 9ef79da4
    return migrated_annotations<|MERGE_RESOLUTION|>--- conflicted
+++ resolved
@@ -70,17 +70,9 @@
     return False, False
 
 
-<<<<<<< HEAD
-# pylint: disable=duplicate-code
-def migrate_boundary_annotation(
-    boundary_annotation_: BoundaryAnnotation, mapping: Mapping
-) -> list[AbstractAnnotation]:
-    annotated_apiv1_element = get_annotated_api_element(
-        boundary_annotation_, mapping.get_apiv1_elements()
-    )
-    if annotated_apiv1_element is None or not isinstance(
-        annotated_apiv1_element, Parameter
-    ):
+def migrate_boundary_annotation(boundary_annotation_: BoundaryAnnotation, mapping: Mapping) -> list[AbstractAnnotation]:
+    annotated_apiv1_element = get_annotated_api_element(boundary_annotation_, mapping.get_apiv1_elements())
+    if annotated_apiv1_element is None or not isinstance(annotated_apiv1_element, Parameter):
         return []
 
     migrated_annotations: list[AbstractAnnotation] = []
@@ -89,24 +81,6 @@
         authors = boundary_annotation.authors
         authors.append(migration_author)
         boundary_annotation.authors = authors
-        if not isinstance(parameter, Parameter):
-            continue
-=======
-def migrate_boundary_annotation(boundary_annotation: BoundaryAnnotation, mapping: Mapping) -> list[AbstractAnnotation]:
-    boundary_annotation = deepcopy(boundary_annotation)
-    authors = boundary_annotation.authors
-    authors.append(migration_author)
-    boundary_annotation.authors = authors
-
-    annotated_apiv1_element = get_annotated_api_element(boundary_annotation, mapping.get_apiv1_elements())
-    if annotated_apiv1_element is None or not isinstance(annotated_apiv1_element, Parameter):
-        return []
-
-    if isinstance(mapping, OneToOneMapping | ManyToOneMapping):
-        parameter = mapping.get_apiv2_elements()[0]
-        if isinstance(parameter, Attribute | Result):
-            return []
->>>>>>> 9ef79da4
         if isinstance(parameter, Parameter):
             (
                 parameter_expects_number,
@@ -116,21 +90,10 @@
                 boundary_annotation.reviewResult = EnumReviewResult.UNSURE
                 boundary_annotation.comment = get_migration_text(boundary_annotation, mapping)
                 boundary_annotation.target = parameter.id
-<<<<<<< HEAD
                 migrated_annotations.append(boundary_annotation)
                 continue
-            if parameter_expects_number or (
-                parameter.type is None and annotated_apiv1_element.type is None
-            ):
-                if (
-                    parameter_type_is_discrete
-                    != boundary_annotation.interval.isDiscrete
-                ) and not (
-=======
-                return [boundary_annotation]
             if parameter_expects_number or (parameter.type is None and annotated_apiv1_element.type is None):
                 if (parameter_type_is_discrete != boundary_annotation.interval.isDiscrete) and not (
->>>>>>> 9ef79da4
                     parameter.type is None and annotated_apiv1_element.type is None
                 ):
                     boundary_annotation.reviewResult = EnumReviewResult.UNSURE
@@ -150,70 +113,9 @@
                 boundary_annotation.reviewers,
                 boundary_annotation.comment,
                 EnumReviewResult.NONE,
-<<<<<<< HEAD
                 get_migration_text(
                     boundary_annotation, mapping, for_todo_annotation=True
                 ),
             )
         )
-=======
-                get_migration_text(boundary_annotation, mapping, for_todo_annotation=True),
-            ),
-        ]
-    migrated_annotations: list[AbstractAnnotation] = []
-    if isinstance(mapping, OneToManyMapping | ManyToManyMapping):
-        for parameter in mapping.get_apiv2_elements():
-            if isinstance(parameter, Parameter):
-                is_number, is_discrete = _contains_number_and_is_discrete(parameter.type)
-                if (
-                    parameter.type is not None and is_number and is_discrete == boundary_annotation.interval.isDiscrete
-                ) or (parameter.type is None and annotated_apiv1_element.type is None):
-                    migrated_annotations.append(
-                        BoundaryAnnotation(
-                            parameter.id,
-                            authors,
-                            boundary_annotation.reviewers,
-                            boundary_annotation.comment,
-                            EnumReviewResult.NONE,
-                            boundary_annotation.interval,
-                        ),
-                    )
-                elif parameter.type is not None and is_number:
-                    migrated_annotations.append(
-                        BoundaryAnnotation(
-                            parameter.id,
-                            authors,
-                            boundary_annotation.reviewers,
-                            get_migration_text(boundary_annotation, mapping),
-                            EnumReviewResult.UNSURE,
-                            migrate_interval_to_fit_parameter_type(
-                                boundary_annotation.interval,
-                                is_discrete,
-                            ),
-                        ),
-                    )
-                elif parameter.type is None:
-                    migrated_annotations.append(
-                        BoundaryAnnotation(
-                            parameter.id,
-                            authors,
-                            boundary_annotation.reviewers,
-                            get_migration_text(boundary_annotation, mapping),
-                            EnumReviewResult.UNSURE,
-                            boundary_annotation.interval,
-                        ),
-                    )
-                continue
-            if not isinstance(parameter, Attribute | Result):
-                migrated_annotations.append(
-                    TodoAnnotation(
-                        parameter.id,
-                        authors,
-                        boundary_annotation.reviewers,
-                        boundary_annotation.comment,
-                        EnumReviewResult.NONE,
-                        get_migration_text(boundary_annotation, mapping, for_todo_annotation=True),
-                    ),
-                )
->>>>>>> 9ef79da4
     return migrated_annotations