--- conflicted
+++ resolved
@@ -36,17 +36,10 @@
     return default_value is None or default_value in (pair.stringValue for pair in pairs) or len(default_value) == 0
 
 
-<<<<<<< HEAD
-# pylint: disable=duplicate-code
-def migrate_enum_annotation(
-    enum_annotation_: EnumAnnotation, mapping: Mapping
-) -> list[AbstractAnnotation]:
+def migrate_enum_annotation(enum_annotation_: EnumAnnotation, mapping: Mapping) -> list[AbstractAnnotation]:
     annotated_apiv1_element = get_annotated_api_element(
-        enum_annotation_, mapping.get_apiv1_elements()
-    )
-    if annotated_apiv1_element is None or not isinstance(
-        annotated_apiv1_element, Parameter
-    ):
+        enum_annotation_, mapping.get_apiv1_elements())
+    if annotated_apiv1_element is None or not isinstance(annotated_apiv1_element, Parameter):
         return []
 
     migrated_annotations: list[AbstractAnnotation] = []
@@ -55,22 +48,7 @@
         authors = enum_annotation.authors
         authors.append(migration_author)
         enum_annotation.authors = authors
-        if isinstance(parameter, (Attribute, Result)):
-=======
-def migrate_enum_annotation(enum_annotation: EnumAnnotation, mapping: Mapping) -> list[AbstractAnnotation]:
-    enum_annotation = deepcopy(enum_annotation)
-    authors = enum_annotation.authors
-    authors.append(migration_author)
-    enum_annotation.authors = authors
-
-    annotated_apiv1_element = get_annotated_api_element(enum_annotation, mapping.get_apiv1_elements())
-    if annotated_apiv1_element is None or not isinstance(annotated_apiv1_element, Parameter):
-        return []
-
-    if isinstance(mapping, OneToOneMapping | ManyToOneMapping):
-        parameter = mapping.get_apiv2_elements()[0]
         if isinstance(parameter, Attribute | Result):
->>>>>>> 9ef79da4
             return []
         if isinstance(parameter, Parameter):
             if (
@@ -98,57 +76,6 @@
                 enum_annotation.comment,
                 EnumReviewResult.NONE,
                 get_migration_text(enum_annotation, mapping, for_todo_annotation=True),
-<<<<<<< HEAD
             )
         )
-=======
-            ),
-        ]
-
-    migrated_annotations: list[AbstractAnnotation] = []
-    if isinstance(mapping, OneToManyMapping | ManyToManyMapping):
-        for parameter in mapping.get_apiv2_elements():
-            if isinstance(parameter, Parameter):
-                if (
-                    parameter.type is not None
-                    and _contains_string(parameter.type)
-                    and _default_value_is_in_instance_values_or_is_empty(parameter.default_value, enum_annotation.pairs)
-                ) or (parameter.type is None and annotated_apiv1_element.type is None):
-                    migrated_annotations.append(
-                        EnumAnnotation(
-                            parameter.id,
-                            authors,
-                            enum_annotation.reviewers,
-                            enum_annotation.comment,
-                            EnumReviewResult.NONE,
-                            enum_annotation.enumName,
-                            enum_annotation.pairs,
-                        ),
-                    )
-                    continue
-                if isinstance(parameter.type, NamedType):
-                    continue
-                migrated_annotations.append(
-                    EnumAnnotation(
-                        parameter.id,
-                        authors,
-                        enum_annotation.reviewers,
-                        get_migration_text(enum_annotation, mapping),
-                        EnumReviewResult.UNSURE,
-                        enum_annotation.enumName,
-                        enum_annotation.pairs,
-                    ),
-                )
-            elif not isinstance(parameter, Attribute | Result):
-                migrated_annotations.append(
-                    TodoAnnotation(
-                        parameter.id,
-                        authors,
-                        enum_annotation.reviewers,
-                        enum_annotation.comment,
-                        EnumReviewResult.NONE,
-                        get_migration_text(enum_annotation, mapping, for_todo_annotation=True),
-                    ),
-                )
->>>>>>> 9ef79da4
     return migrated_annotations