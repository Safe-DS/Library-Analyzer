--- conflicted
+++ resolved
@@ -24,20 +24,9 @@
     authors.append(migration_author)
     expert_annotation.authors = authors
 
-<<<<<<< HEAD
     annotated_apiv1_element = get_annotated_api_element(
         expert_annotation, mapping.get_apiv1_elements()
     )
-=======
-    if isinstance(mapping, ManyToOneMapping | OneToOneMapping):
-        element = mapping.get_apiv2_elements()[0]
-        if isinstance(element, Attribute | Result):
-            return []
-        expert_annotation.target = element.id
-        return [expert_annotation]
-
-    annotated_apiv1_element = get_annotated_api_element(expert_annotation, mapping.get_apiv1_elements())
->>>>>>> 9ef79da4
     if annotated_apiv1_element is None:
         return []
 
