--- conflicted
+++ resolved
@@ -47,14 +47,10 @@
         or elementv2 is None
     ):
         return True
-<<<<<<< HEAD
-    return elementv1.id.split("/")[1] != elementv2.id.split("/")[1] and move_annotation.destination != elementv2.id.split("/")[1]
-=======
     return (
         elementv1.id.split("/")[1] != elementv2.id.split("/")[1]
         and move_annotation.destination != elementv2.id.split("/")[1]
     )
->>>>>>> 3ec6e46d
 
 
 # pylint: disable=duplicate-code
@@ -112,11 +108,7 @@
                         move_annotation, mapping.get_apiv1_elements()
                     ),
                     element,
-<<<<<<< HEAD
-                    move_annotation
-=======
                     move_annotation,
->>>>>>> 3ec6e46d
                 )
                 else EnumReviewResult.NONE
             )
