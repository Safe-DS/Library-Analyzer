--- conflicted
+++ resolved
@@ -38,32 +38,10 @@
                 )
             continue
 
-<<<<<<< HEAD
-        called_before_functions = _get_function_called_before_replacements(
-            called_after_annotation, mappings, element
-        )
+        called_before_functions = _get_function_called_before_replacements(called_after_annotation, mappings, element)
         if (
             len(called_before_functions) == 1 and called_before_functions[0] != element
         ):
-=======
-        called_before_functions = _get_function_called_before_replacements(called_after_annotation, mappings, element)
-        if len(called_before_functions) == 0:
-            migrated_annotations.append(
-                CalledAfterAnnotation(
-                    element.id,
-                    authors,
-                    called_after_annotation.reviewers,
-                    get_migration_text(
-                        called_after_annotation,
-                        mapping,
-                        additional_information=called_before_functions,
-                    ),
-                    EnumReviewResult.UNSURE,
-                    called_after_annotation.calledAfterName,
-                ),
-            )
-        elif len(called_before_functions) == 1 and called_before_functions[0] != element:
->>>>>>> 9ef79da4
             migrated_annotations.append(
                 CalledAfterAnnotation(
                     element.id,
@@ -72,7 +50,7 @@
                     called_after_annotation.comment,
                     called_after_annotation.reviewResult,
                     called_before_functions[0].name,
-                ),
+                )
             )
         else:
             migrated_annotations.append(
@@ -88,7 +66,7 @@
                         for_todo_annotation=True,
                         additional_information=called_before_functions,
                     ),
-                ),
+                )
             )
     return migrated_annotations
 
