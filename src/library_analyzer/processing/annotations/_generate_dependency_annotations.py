from library_analyzer.processing.annotations._constants import autogen_author
from library_analyzer.processing.annotations.model import AnnotationStore, DependencyAnnotation, EnumReviewResult
from library_analyzer.processing.api import (
    Action,
    Condition,
    ParameterHasValue,
    ParametersInRelation,
    ParameterWillBeSetTo,
    extract_param_dependencies,
)
from library_analyzer.processing.api.model import API, Function, Parameter


def _search_for_parameter(name: str, parameter_list: list[Parameter], init_func: Function | None) -> str | None:
    """Search for the passed parameter name.

    The parameter name is searched in the list of function parameters.
    If the function should belong to a class, the parameters of the __init__ function are additionally examined.
    If no corresponding parameter is found, None is returned.

    Parameters
    ----------
    name
        Parameter name to be searched

    parameter_list
        Parameter list to be searched for the parameter to be found.

    init_func
        __init__ function to be additionally examined

    Returns
    -------
    str | None
        Paramter id of the found paramter

    """
    if init_func is not None:
        test_params = parameter_list + init_func.parameters
    else:
        test_params = parameter_list

    for param_ in test_params:
        if param_.name == name:
            return param_.id

    return None


def _add_dependency_parameter(param_id: str | None, target_list: list[str]) -> None:
    """Add the parameter to the passed list.

    Parameters
    ----------
    param_id
        Id of the parameter to be added.

    target_list
        The passed parameter ID will be added to this list.

    """
    if param_id is not None:
        target_list.append(param_id)


def _get_init_func(function_id: str, functions: dict[str, Function]) -> Function | None:
    """Find the __init_ function of the class.

    Parameters
    ----------
    function_id
        Function ID of the function that additionally requires the parameters
        of the __init__ function for the dependency analysis.

    functions
        Function list to be searched for the __init__ function to be found.

    Returns
    -------
    Function | None
        __init__ function of the class to which the function to be examined also belongs.

    """
    splitted = function_id.split("/")
    splitted[-1] = "__init__"
    new_id = "/".join(splitted)

    return functions.get(new_id, None)


def _create_dependency_annotation(
    target: str,
    condition: Condition | None = None,
    action: Action | None = None,
    is_depending_on: list[str] | None = None,
    has_dependent_parameter: list[str] | None = None,
) -> DependencyAnnotation:
    """Create a dependency annotation with the passed parameters.

    Parameters
    ----------
    target
        Parameter_id of the parameter belonging to the annotation.

    condition
        condition of the dependency annotation

    action
        action of the dependency annotation

    is_depending_on
        Parameter_ids of the parameters on which the considered parameter depends

    has_dependent_parameter
        Parameter_ids of the parameters that depend on the parameter under consideration

    Returns
    -------
        DependencyAnnotation

    """
    if condition is None:
        cond = Condition()
        comment = ""
    else:
        cond = condition
        comment = f"I turned this in a dependency because the phrase '{condition.condition}' was found."

    act = action if action is not None else Action()
    has_dependent = has_dependent_parameter if has_dependent_parameter is not None else []
    is_depending = is_depending_on if is_depending_on is not None else []

    return DependencyAnnotation(
        target=target,
        authors=[autogen_author],
        reviewers=[],
        comment=comment,
        reviewResult=EnumReviewResult.NONE,
        is_depending_on=is_depending,
        has_dependent_parameter=has_dependent,
        condition=cond,
        action=act,
    )


def _add_properties_to_existing_dependency(
    target: str,
    annotations: AnnotationStore,
    cond: Condition | None = None,
    act: Action | None = None,
    is_depending_on: list[str] | None = None,
<<<<<<< HEAD
    param_id: str = ""
=======
>>>>>>> d3ba3455
) -> None:
    """Add more properties to an existing dependency annotation.

    Parameters
    ----------
    target
        target the existing dependency annotation

    annotations
        AnnotationStore that contains the dependency annotations

    cond
        condition to be added to a parameter that so far only has dependencies to itself

    act
        action to be added to a parameter that so far only has dependencies to itself

    is_depending_on
        Contains parameter_ids that represent dependencies to other parameters

    """
    for annotation in annotations.dependencyAnnotations:
        if annotation.target == target:
            if is_depending_on is not None:
                annotation.is_depending_on = is_depending_on
                annotation.condition = cond if cond is not None else Condition()
                annotation.action = act if act is not None else Action()
                break
            else:
                annotation.has_dependent_parameter.append(param_id)
                break


def _generate_dependency_annotations(api: API, annotations: AnnotationStore) -> None:
    """Generate the dependency annotations for the found dependencies.

    Parameters
    ----------
    api
        API to be examined for dependencies

    annotations
        AnnotationStore to which all dependency annotations will be added.

    """
    init_func: Function | None

    functions = api.functions

    for func in functions.values():
        parameters = func.parameters

        for param in parameters:
            dependencies = extract_param_dependencies(param.qname, param.docstring.description)

            if dependencies:
                for _, condition, action in dependencies:
                    is_depending_on: list[str] = []
                    has_dependent_parameter: list[str] = []
                    init_func = _get_init_func(func.id, functions)

                    match condition:
                        case ParameterHasValue():
                            is_depending_on_param = _search_for_parameter(condition.dependee, parameters, init_func)

                            if is_depending_on_param is None and condition.check_dependee:
                                is_depending_on_param = _search_for_parameter(condition.value, parameters, init_func)

                            _add_dependency_parameter(is_depending_on_param, is_depending_on)

                        case ParametersInRelation():
                            left_dependee = _search_for_parameter(condition.left_dependee, parameters, init_func)
                            right_dependee = _search_for_parameter(condition.right_dependee, parameters, init_func)

                            _add_dependency_parameter(left_dependee, is_depending_on)
                            _add_dependency_parameter(right_dependee, is_depending_on)

                        case _:
                            is_depending_on_param = _search_for_parameter(condition.dependee, parameters, init_func)
                            _add_dependency_parameter(is_depending_on_param, is_depending_on)

                    if condition.combined_with is not None:
                        for cond in condition.combined_with:
                            is_depending_on_param = _search_for_parameter(cond.dependee, parameters, init_func)
                            _add_dependency_parameter(is_depending_on_param, is_depending_on)

                    if isinstance(action, ParameterWillBeSetTo):
                        has_dependent_parameter_id = _search_for_parameter(action.depender, parameters, init_func)
                        _add_dependency_parameter(has_dependent_parameter_id, has_dependent_parameter)

                    dependency_targets = [annotation.target for annotation in annotations.dependencyAnnotations]

                    if is_depending_on or has_dependent_parameter:
                        if param.id not in dependency_targets:
                            annotation = _create_dependency_annotation(
                                target=param.id,
                                condition=condition,
                                action=action,
                                is_depending_on=is_depending_on,
                            )
                            annotations.add_annotation(annotation)

                            for dependee_id in is_depending_on:
                                if dependee_id not in dependency_targets:
                                    dependee_annotation = _create_dependency_annotation(
                                        target=dependee_id,
                                        has_dependent_parameter=[param.id],
                                    )
                                    annotations.add_annotation(dependee_annotation)
                                else:
<<<<<<< HEAD
                                    _add_properties_to_existing_dependency(dependee_id, annotations, param_id=param.id)
=======
                                    _add_properties_to_existing_dependency(dependee_id, annotations)
>>>>>>> d3ba3455

                        else:
                            _add_properties_to_existing_dependency(
                                param.id,
                                annotations,
                                condition,
                                action,
                                is_depending_on,
                            )<|MERGE_RESOLUTION|>--- conflicted
+++ resolved
@@ -93,7 +93,7 @@
     condition: Condition | None = None,
     action: Action | None = None,
     is_depending_on: list[str] | None = None,
-    has_dependent_parameter: list[str] | None = None,
+    has_dependent_parameter: list[str] | None = None
 ) -> DependencyAnnotation:
     """Create a dependency annotation with the passed parameters.
 
@@ -139,7 +139,7 @@
         is_depending_on=is_depending,
         has_dependent_parameter=has_dependent,
         condition=cond,
-        action=act,
+        action=act
     )
 
 
@@ -149,10 +149,7 @@
     cond: Condition | None = None,
     act: Action | None = None,
     is_depending_on: list[str] | None = None,
-<<<<<<< HEAD
     param_id: str = ""
-=======
->>>>>>> d3ba3455
 ) -> None:
     """Add more properties to an existing dependency annotation.
 
@@ -251,7 +248,7 @@
                                 target=param.id,
                                 condition=condition,
                                 action=action,
-                                is_depending_on=is_depending_on,
+                                is_depending_on=is_depending_on
                             )
                             annotations.add_annotation(annotation)
 
@@ -259,15 +256,11 @@
                                 if dependee_id not in dependency_targets:
                                     dependee_annotation = _create_dependency_annotation(
                                         target=dependee_id,
-                                        has_dependent_parameter=[param.id],
+                                        has_dependent_parameter=[param.id]
                                     )
                                     annotations.add_annotation(dependee_annotation)
                                 else:
-<<<<<<< HEAD
                                     _add_properties_to_existing_dependency(dependee_id, annotations, param_id=param.id)
-=======
-                                    _add_properties_to_existing_dependency(dependee_id, annotations)
->>>>>>> d3ba3455
 
                         else:
                             _add_properties_to_existing_dependency(
