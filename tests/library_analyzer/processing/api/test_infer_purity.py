import astroid
import pytest
from library_analyzer.processing.api import (
    DefinitelyImpure,
    DefinitelyPure,
    ImpurityIndicator,
    MaybeImpure,
    PurityInformation,
    PurityResult,
    OpenMode,
    calc_function_id,
    determine_purity,
    extract_impurity_reasons,
    infer_purity, determine_open_mode, get_purity_result_str,
)
from library_analyzer.processing.api.model import (
    AttributeAccess,
    Call,
    FileRead,
    FileWrite,
    Reference,
    StringLiteral,
    VariableRead,
    VariableWrite,
)


# @pytest.mark.parametrize(
#     "code, expected",
#     [
#         (
#             """
#                 def fun1(a):
#                     h(a)
#                     return a
#             """,
#             ".fun1.2.0",
#         ),
#         (
#             """
#
#                 def fun2(a):
#                     a = 1
#                     return a
#             """,
#             ".fun2.3.0",
#         ),
#         (
#             """
#                 a += 1 # not a function => TypeError
#             """,
#             "None",
#         ),
#     ],
# )  # TODO: redo this test after we can handle more than FunctionDefs
# def test_calc_function_id(code: str, expected: str) -> None:
#     module = astroid.parse(code)
#     function_node = module.body[0]
#     # if expected is None:
#     #     with pytest.raises(TypeError):
#     #         calc_function_id(function_node)
#
#     #else:
#     result = calc_function_id(function_node)
#     assert str(result) == expected


# since we only look at FunctionDefs we can not use other types of CodeSnippets
@pytest.mark.parametrize(
    "purity_result, expected",
    [
        (DefinitelyPure(), []),
        (
            DefinitelyImpure(reasons=[Call(expression=AttributeAccess(name="impure_call"))]),
            [Call(expression=AttributeAccess(name="impure_call"))],
        ),
        (
            MaybeImpure(reasons=[FileRead(source=StringLiteral(value="read_path"))]),
            [FileRead(source=StringLiteral(value="read_path"))],
        ),
        (
            MaybeImpure(reasons=[FileWrite(source=StringLiteral(value="write_path"))]),
            [FileWrite(source=StringLiteral(value="write_path"))],
        ),
        (
            MaybeImpure(reasons=[VariableRead(StringLiteral(value="var_read"))]),
            [VariableRead(StringLiteral(value="var_read"))],
        ),
        (
            MaybeImpure(reasons=[VariableWrite(StringLiteral(value="var_write"))]),
            [VariableWrite(StringLiteral(value="var_write"))],
        ),
    ],
)
def test_generate_purity_information(purity_result: PurityResult, expected: list[ImpurityIndicator]) -> None:
    purity_info = extract_impurity_reasons(purity_result)

    assert purity_info == expected


@pytest.mark.parametrize(
    "purity_reasons, expected",
    [
        ([], DefinitelyPure()),
        (
            [Call(expression=AttributeAccess(name="impure_call"))],
            DefinitelyImpure(reasons=[Call(expression=AttributeAccess(name="impure_call"))]),
        ),
        # TODO: improve analysis so this test does not fail:
        # (
        #    [Call(expression=AttributeAccess(name="pure_call"))],
        #    DefinitelyPure()
        # ),
        (
            [FileRead(source=StringLiteral(value="read_path"))],
            DefinitelyImpure(reasons=[FileRead(source=StringLiteral(value="read_path"))]),
        ),
        (
            [FileWrite(source=StringLiteral(value="write_path"))],
            DefinitelyImpure(reasons=[FileWrite(source=StringLiteral(value="write_path"))]),
        ),
        (
            [VariableRead(StringLiteral(value="var_read"))],
            MaybeImpure(reasons=[VariableRead(StringLiteral(value="var_read"))]),
        ),
        (
            [VariableWrite(StringLiteral(value="var_write"))],
            MaybeImpure(reasons=[VariableWrite(StringLiteral(value="var_write"))]),
        ),
    ],
)
def test_determine_purity(purity_reasons: list[ImpurityIndicator], expected: PurityResult) -> None:
    result = determine_purity(purity_reasons)
    assert result == expected


@pytest.mark.parametrize(
    "args, expected",
    [
        (["test"], OpenMode.READ),
        (["test", "r"], OpenMode.READ),
        (["test", "rb"], OpenMode.READ),
        (["test", "rt"], OpenMode.READ),
        (["test", "r+"], OpenMode.READ_WRITE),
        (["test", "w"], OpenMode.WRITE),
        (["test", "wb"], OpenMode.WRITE),
        (["test", "wt"], OpenMode.WRITE),
        (["test", "w+"], OpenMode.READ_WRITE),
        (["test", "x"], OpenMode.WRITE),
        (["test", "xb"], OpenMode.WRITE),
        (["test", "xt"], OpenMode.WRITE),
        (["test", "x+"], OpenMode.READ_WRITE),
        (["test", "a"], OpenMode.WRITE),
        (["test", "ab"], OpenMode.WRITE),
        (["test", "at"], OpenMode.WRITE),
        (["test", "a+"], OpenMode.READ_WRITE),
        (["test", "r+b"], OpenMode.READ_WRITE),
        (["test", "w+b"], OpenMode.READ_WRITE),
        (["test", "x+b"], OpenMode.READ_WRITE),
        (["test", "a+b"], OpenMode.READ_WRITE),
        (["test", "r+t"], OpenMode.READ_WRITE),
        (["test", "w+t"], OpenMode.READ_WRITE),
        (["test", "x+t"], OpenMode.READ_WRITE),
        (["test", "a+t"], OpenMode.READ_WRITE),
        (["test", "error"], ValueError),
    ],
)
def test_determine_open_mode(args: list[str], expected: OpenMode) -> None:
    if expected is ValueError:
        with pytest.raises(ValueError):
            determine_open_mode(args)
    else:
        result = determine_open_mode(args)
        assert result == expected


@pytest.mark.parametrize(
    "code, expected",
    [
        (
            """
                def fun1():
                    open("test1.txt") # default mode: read only
            """,
            [FileRead(source=StringLiteral(value="test1.txt")), Call(expression=Reference(name="open('test1.txt')"))],
        ),
        (
            """
                def fun2():
                    open("test2.txt", "r") # read only
            """,
            [
                FileRead(source=StringLiteral(value="test2.txt")),
                Call(expression=Reference(name="open('test2.txt', 'r')")),
            ],
        ),
        (
            """
                def fun3():
                    open("test3.txt", "w") # write only
            """,
            [
                FileWrite(source=StringLiteral(value="test3.txt")),
                Call(expression=Reference(name="open('test3.txt', 'w')")),
            ],
        ),
        (
            """
                def fun4():
                    open("test4.txt", "a") # append
            """,
            [
                FileWrite(source=StringLiteral(value="test4.txt")),
                Call(expression=Reference(name="open('test4.txt', 'a')")),
            ],
        ),
        (
            """
                def fun5():
                    open("test5.txt", "r+")  # read and write
            """,
            [
                FileRead(source=StringLiteral(value="test5.txt")),
                FileWrite(source=StringLiteral(value="test5.txt")),
                Call(expression=Reference(name="open('test5.txt', 'r+')")),
            ],
        ),
        (
            """
                def fun6():
                    f = open("test6.txt") # default mode: read only
                    f.read()
            """,
            [
                VariableWrite(expression=Reference(name="f = open('test6.txt')")),
                FileRead(source=StringLiteral(value="test6.txt")),
                Call(expression=Reference(name="open('test6.txt')")),
                Call(expression=Reference(name="f.read()")),
                VariableRead(expression=Reference(name="f.read")),
            ],
        ),
        (
            """
                def fun7():
                    f = open("test7.txt") # default mode: read only
                    f.readline([2])
            """,
            [
                VariableWrite(expression=Reference(name="f = open('test7.txt')")),
                FileRead(source=StringLiteral(value="test7.txt")),
                Call(expression=Reference(name="open('test7.txt')")),
                Call(expression=Reference(name="f.readline([2])")),
                VariableRead(expression=Reference(name="f.readline")),
            ],
        ),
        (
            """
                def fun8():
                    f = open("test8.txt", "w") # write only
                    f.write("message")
            """,
            [
                VariableWrite(expression=Reference(name="f = open('test8.txt', 'w')")),
                FileWrite(source=StringLiteral(value="test8.txt")),
                Call(expression=Reference(name="open('test8.txt', 'w')")),
                Call(expression=Reference(name="f.write('message')")),
                VariableWrite(expression=Reference(name="f.write")),
            ],
        ),
        (
            """
                def fun9():
                    f = open("test9.txt", "w") # write only
                    f.writelines(["message1", "message2"])
            """,
            [
                VariableWrite(expression=Reference(name="f = open('test9.txt', 'w')")),
                FileWrite(source=StringLiteral(value="test9.txt")),
                Call(expression=Reference(name="open('test9.txt', 'w')")),
                Call(expression=Reference(name="f.writelines(['message1', 'message2'])")),
                VariableWrite(expression=Reference(name="f.writelines")),
            ],
        ),
        (
            """
                def fun10():
                    with open("test10.txt") as f: # default mode: read only
                        f.read()
            """,
            [
                FileRead(source=StringLiteral(value="test10.txt")),
                Call(expression=Reference(name="open('test10.txt')")),
                Call(expression=Reference(name="f.read()")),
                VariableRead(expression=Reference(name="f.read")),
            ],
        ),
        (
            """
                def fun11(path11): # open with variable
                    open(path11)
            """,
            [FileRead(source=Reference("path11")), Call(expression=Reference(name="open(path11)"))],  # ??
        ),
        (
            """
<<<<<<< HEAD
                def fun12(path12):
                    with open(path12) as f:
                        f.read()
            """,
            [
                FileRead(source=Reference("path12")),
                Call(expression=Reference(name="open(path12)")),
                Call(expression=Reference(name="f.read()")),
                VariableRead(expression=Reference(name="f.read")),
            ],  # ??
        ),
    ],
)
# TODO: test for wrong arguments and Errors
def test_file_interaction(code: str, expected: list[ImpurityIndicator]) -> None:
    purity_info: list[PurityInformation] = infer_purity(code)
    assert purity_info[0].reasons == expected


@pytest.mark.parametrize(
    "code, expected",
    [
        (
            """
                def impure_fun(a):
                    impure_call(a) # call => impure
                    impure_call(a) # call => impure - check if the analysis is correct for multiple calls - done
                    return a
            """,
            [Call(expression=Reference(name='impure_call(a)')),
             Call(expression=Reference(name='impure_call(a)'))],
        ),  # TODO: there is no way to distinguish between the two calls
        (
            """
                def pure_fun(a):
                    a += 1
                    return a
            """,
            [],
        ),
        (
            """
                class A:
                    def __init__(self):
                        self.value = 42

                a = A()

                def instance(a):
                    res = a.value # InstanceAccess => pure??
                    return res
            """,
            [VariableWrite(expression=InstanceAccess(
                receiver=Reference(name='a'),
                target=Reference(name='value')
            ))],  # TODO: is this correct?
=======
                def fun12(path12): # open with variable write mode
                    open(path12, "w")
            """,
            [FileWrite(source=Reference(name="path12")), Call(expression=Reference(name="open(path12, 'w')"))],  # ??
>>>>>>> 92bc4615
        ),
        (
            """
                def fun13(path13): # open with variable write mode
                    open(path13, "wb+")
            """,
            [
                FileRead(source=Reference(name="path13")),
                FileWrite(source=Reference(name="path13")),
                Call(expression=Reference(name="open(path13, 'wb+')")),
            ],  # ??
        ),
        (
            """
                def fun14(path14):
                    with open(path14) as f:
                        f.read()
            """,
<<<<<<< HEAD
            [VariableWrite(expression=GlobalAccess(name='global_var'))],  # TODO: is this correct?
=======
            [
                FileRead(source=Reference("path14")),
                Call(expression=Reference(name="open(path14)")),
                Call(expression=Reference(name="f.read()")),
                VariableRead(expression=Reference(name="f.read")),
            ],  # ??
>>>>>>> 92bc4615
        ),
        (
            """
                def fun14(path14):
                    with open(path14) as f:
                        f.read()
            """,
            [
                FileRead(source=Reference("path14")),
                Call(expression=Reference(name="open(path14)")),
                Call(expression=Reference(name="f.read()")),
                VariableRead(expression=Reference(name="f.read")),
            ],  # ??
        ),
        (
            """
                def fun15(path15): # open with variable and wrong mode
                    open(path15, "test")
            """,
            ValueError,
        ),
        (
            """
                def fun16(): # this does not belong here but is needed for code coverage
                    print("test")
            """,
            TypeError,
        ),
    ],
)
# TODO: test for wrong arguments and Errors
def test_file_interaction(code: str, expected: list[ImpurityIndicator]) -> None:
    if expected is ValueError:
        with pytest.raises(ValueError):
            infer_purity(code)
    elif expected is TypeError:
        with pytest.raises(TypeError):
            infer_purity(code)
    else:
        purity_info: list[PurityInformation] = infer_purity(code)
        assert purity_info[0].reasons == expected


<<<<<<< HEAD
)
def test_infer_purity_basics(code: str, expected: list[ImpurityIndicator]) -> None:
    result_list = infer_purity(code)
    for info in result_list:
        p = get_purity_result_str(info.reasons)
        print(f"{info.id.module} {info.id.name} is {p} because {info.reasons} \n")

    assert result_list[0].reasons == expected
=======
# @pytest.mark.parametrize(
#     "code, expected",
#     [
#         (
#             """
#                 def impure_fun(a):
#                     impure_call(a) # call => impure
#                     impure_call(a) # call => impure - check if the analysis is correct for multiple calls - done
#                     return a
#             """,
#             [Call(expression=Reference(name='impure_call(a)')),
#              Call(expression=Reference(name='impure_call(a)'))],
#         ),
#         (
#             """
#                 def pure_fun(a):
#                     a += 1
#                     return a
#             """,
#             [],
#         ),
#         (
#             """
#                 class A:
#                     def __init__(self):
#                         self.value = 42
#
#                 a = A()
#
#                 def instance(a):
#                     res = a.value # InstanceAccess => pure??
#                     return res
#             """,
#             [VariableWrite(expression=InstanceAccess(
#                 receiver=Reference(name='a'),
#                 target=Reference(name='a.value')
#             ))],  # TODO: is this correct?
#         ),
#         (
#             """
#                 class B:
#                     name = "test"
#
#                 b = B()
#
#                 def attribute(b):
#                     res = b.name # AttributeAccess => maybe impure
#                     return res
#             """,
#             [VariableWrite(expression=AttributeAccess(name='res = b.name'))],  # TODO: is this correct?
#         ),
#         (
#             """
#                 global_var = 17
#                 def global_access():
#                     res = global_var # GlobalAccess => impure
#                     return res
#             """,
#             [VariableWrite(expression=GlobalAccess(name='res = global_var'))],  # TODO: is this correct?
#         ),
#         (
#             """
#                 def parameter_access(a):
#                     res = a # ParameterAccess => pure
#                     return res
#             """,
#             [Call(expression=ParameterAccess(
#                 name="a",
#                 function="parameter_access"),
#             )],  # TODO: is this correct?
#         ),
#         (
#             """
#                 glob = g(1)  # TODO: This will get filtered out because it is not a function call, but a variable assignment with a
#                 # function call and therefore further analysis is needed
#             """,
#             [VariableWrite(expression=Reference(name='b = g(a)')),
#              Call(expression=Reference(name="g(1)"))],  # TODO: is this correct?
#         ),
#         (
#             """
#                 def fun(a):
#                     h(a)
#                     b =  g(a) # call => impure
#                     b += 1
#                     return b
#             """,
#             [Call(expression=Reference(name='h(a)')),
#              VariableWrite(expression=Reference(name='b = g(a)')),
#              Call(expression=Reference(name='g(a)'))],  # TODO: is this correct?
#         ),
#
#     ]
#
# )
# def test_infer_purity_basics(code: str, expected: list[ImpurityIndicator]) -> None:
#     result_list = infer_purity(code)
#     assert result_list[0].reasons == expected
>>>>>>> 92bc4615
<|MERGE_RESOLUTION|>--- conflicted
+++ resolved
@@ -21,7 +21,7 @@
     Reference,
     StringLiteral,
     VariableRead,
-    VariableWrite,
+    VariableWrite, GlobalAccess, InstanceAccess, ParameterAccess,
 )
 
 
@@ -303,69 +303,10 @@
         ),
         (
             """
-<<<<<<< HEAD
-                def fun12(path12):
-                    with open(path12) as f:
-                        f.read()
-            """,
-            [
-                FileRead(source=Reference("path12")),
-                Call(expression=Reference(name="open(path12)")),
-                Call(expression=Reference(name="f.read()")),
-                VariableRead(expression=Reference(name="f.read")),
-            ],  # ??
-        ),
-    ],
-)
-# TODO: test for wrong arguments and Errors
-def test_file_interaction(code: str, expected: list[ImpurityIndicator]) -> None:
-    purity_info: list[PurityInformation] = infer_purity(code)
-    assert purity_info[0].reasons == expected
-
-
-@pytest.mark.parametrize(
-    "code, expected",
-    [
-        (
-            """
-                def impure_fun(a):
-                    impure_call(a) # call => impure
-                    impure_call(a) # call => impure - check if the analysis is correct for multiple calls - done
-                    return a
-            """,
-            [Call(expression=Reference(name='impure_call(a)')),
-             Call(expression=Reference(name='impure_call(a)'))],
-        ),  # TODO: there is no way to distinguish between the two calls
-        (
-            """
-                def pure_fun(a):
-                    a += 1
-                    return a
-            """,
-            [],
-        ),
-        (
-            """
-                class A:
-                    def __init__(self):
-                        self.value = 42
-
-                a = A()
-
-                def instance(a):
-                    res = a.value # InstanceAccess => pure??
-                    return res
-            """,
-            [VariableWrite(expression=InstanceAccess(
-                receiver=Reference(name='a'),
-                target=Reference(name='value')
-            ))],  # TODO: is this correct?
-=======
                 def fun12(path12): # open with variable write mode
                     open(path12, "w")
             """,
             [FileWrite(source=Reference(name="path12")), Call(expression=Reference(name="open(path12, 'w')"))],  # ??
->>>>>>> 92bc4615
         ),
         (
             """
@@ -384,16 +325,12 @@
                     with open(path14) as f:
                         f.read()
             """,
-<<<<<<< HEAD
-            [VariableWrite(expression=GlobalAccess(name='global_var'))],  # TODO: is this correct?
-=======
             [
                 FileRead(source=Reference("path14")),
                 Call(expression=Reference(name="open(path14)")),
                 Call(expression=Reference(name="f.read()")),
                 VariableRead(expression=Reference(name="f.read")),
             ],  # ??
->>>>>>> 92bc4615
         ),
         (
             """
@@ -437,7 +374,100 @@
         assert purity_info[0].reasons == expected
 
 
-<<<<<<< HEAD
+@pytest.mark.parametrize(
+    "code, expected",
+    [
+        (
+            """
+                def impure_fun(a):
+                    impure_call(a) # call => impure
+                    impure_call(a) # call => impure - check if the analysis is correct for multiple calls - done
+                    return a
+            """,
+            [Call(expression=Reference(name='impure_call(a)')),
+             Call(expression=Reference(name='impure_call(a)'))],
+        ),  # TODO: there is no way to distinguish between the two calls
+        (
+            """
+                def pure_fun(a):
+                    a += 1
+                    return a
+            """,
+            [],
+        ),
+        (
+            """
+                class A:
+                    def __init__(self):
+                        self.value = 42
+
+                a = A()
+
+                def instance(a):
+                    res = a.value # InstanceAccess => pure??
+                    return res
+            """,
+            [VariableWrite(expression=InstanceAccess(
+                receiver=Reference(name='a'),
+                target=Reference(name='value')
+            ))],  # TODO: is this correct?
+        ),
+        (
+            """
+                class B:
+                    name = "test"
+
+                b = B()
+
+                def attribute(b):
+                    res = b.name # AttributeAccess => maybe impure
+                    return res
+            """,
+            [VariableWrite(expression=AttributeAccess(name='res = b.name'))],  # TODO: is this correct?
+        ),
+        (
+            """
+                global_var = 17
+                def global_access():
+                    res = global_var # GlobalAccess => impure
+                    return res
+            """,
+            [VariableWrite(expression=GlobalAccess(name='global_var'))],  # TODO: is this correct?
+        ),
+        (
+            """
+                def parameter_access(a):
+                    res = a # ParameterAccess => pure
+                    return res
+            """,
+            [Call(expression=ParameterAccess(
+                name="a",
+                function="parameter_access"),
+            )],  # TODO: is this correct?
+        ),
+        (
+            """
+                glob = g(1)  # TODO: This will get filtered out because it is not a function call, but a variable assignment with a
+                # function call and therefore further analysis is needed
+            """,
+            [VariableWrite(expression=Reference(name='b = g(a)')),
+             Call(expression=Reference(name="g(1)"))],  # TODO: is this correct?
+        ),
+        (
+            """
+                def fun(a):
+                    h(a)
+                    b =  g(a) # call => impure
+                    b += 1
+                    return b
+            """,
+            [Call(expression=Reference(name='h(a)')),
+             VariableWrite(expression=Reference(name='b = g(a)')),
+             Call(expression=Reference(name='g(a)'))],  # TODO: is this correct?
+        ),
+
+    ]
+
 )
 def test_infer_purity_basics(code: str, expected: list[ImpurityIndicator]) -> None:
     result_list = infer_purity(code)
@@ -445,104 +475,4 @@
         p = get_purity_result_str(info.reasons)
         print(f"{info.id.module} {info.id.name} is {p} because {info.reasons} \n")
 
-    assert result_list[0].reasons == expected
-=======
-# @pytest.mark.parametrize(
-#     "code, expected",
-#     [
-#         (
-#             """
-#                 def impure_fun(a):
-#                     impure_call(a) # call => impure
-#                     impure_call(a) # call => impure - check if the analysis is correct for multiple calls - done
-#                     return a
-#             """,
-#             [Call(expression=Reference(name='impure_call(a)')),
-#              Call(expression=Reference(name='impure_call(a)'))],
-#         ),
-#         (
-#             """
-#                 def pure_fun(a):
-#                     a += 1
-#                     return a
-#             """,
-#             [],
-#         ),
-#         (
-#             """
-#                 class A:
-#                     def __init__(self):
-#                         self.value = 42
-#
-#                 a = A()
-#
-#                 def instance(a):
-#                     res = a.value # InstanceAccess => pure??
-#                     return res
-#             """,
-#             [VariableWrite(expression=InstanceAccess(
-#                 receiver=Reference(name='a'),
-#                 target=Reference(name='a.value')
-#             ))],  # TODO: is this correct?
-#         ),
-#         (
-#             """
-#                 class B:
-#                     name = "test"
-#
-#                 b = B()
-#
-#                 def attribute(b):
-#                     res = b.name # AttributeAccess => maybe impure
-#                     return res
-#             """,
-#             [VariableWrite(expression=AttributeAccess(name='res = b.name'))],  # TODO: is this correct?
-#         ),
-#         (
-#             """
-#                 global_var = 17
-#                 def global_access():
-#                     res = global_var # GlobalAccess => impure
-#                     return res
-#             """,
-#             [VariableWrite(expression=GlobalAccess(name='res = global_var'))],  # TODO: is this correct?
-#         ),
-#         (
-#             """
-#                 def parameter_access(a):
-#                     res = a # ParameterAccess => pure
-#                     return res
-#             """,
-#             [Call(expression=ParameterAccess(
-#                 name="a",
-#                 function="parameter_access"),
-#             )],  # TODO: is this correct?
-#         ),
-#         (
-#             """
-#                 glob = g(1)  # TODO: This will get filtered out because it is not a function call, but a variable assignment with a
-#                 # function call and therefore further analysis is needed
-#             """,
-#             [VariableWrite(expression=Reference(name='b = g(a)')),
-#              Call(expression=Reference(name="g(1)"))],  # TODO: is this correct?
-#         ),
-#         (
-#             """
-#                 def fun(a):
-#                     h(a)
-#                     b =  g(a) # call => impure
-#                     b += 1
-#                     return b
-#             """,
-#             [Call(expression=Reference(name='h(a)')),
-#              VariableWrite(expression=Reference(name='b = g(a)')),
-#              Call(expression=Reference(name='g(a)'))],  # TODO: is this correct?
-#         ),
-#
-#     ]
-#
-# )
-# def test_infer_purity_basics(code: str, expected: list[ImpurityIndicator]) -> None:
-#     result_list = infer_purity(code)
-#     assert result_list[0].reasons == expected
->>>>>>> 92bc4615
+    assert result_list[0].reasons == expected