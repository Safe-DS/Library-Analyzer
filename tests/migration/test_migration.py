import json
import os
from copy import deepcopy
from typing import Sequence, Union

from library_analyzer.processing.annotations.model import (
    AbstractAnnotation,
    AnnotationStore,
    EnumReviewResult,
<<<<<<< HEAD
    TodoAnnotation, MoveAnnotation,
)
from library_analyzer.processing.api.model import API, Class, ClassDocumentation, Function, FunctionDocumentation
=======
    MoveAnnotation,
    TodoAnnotation,
)
from library_analyzer.processing.api.model import (
    API,
    Class,
    ClassDocumentation,
    Function,
    FunctionDocumentation,
)
>>>>>>> 3ec6e46d
from library_analyzer.processing.migration import APIMapping, Migration
from library_analyzer.processing.migration.annotations._migrate_move_annotation import (
    _was_moved,
)
from library_analyzer.processing.migration.model import (
    ManyToOneMapping,
    Mapping,
    SimpleDiffer,
)
from tests.migration.annotations.boundary_migration import (
    migrate_boundary_annotation_data_duplicated,
    migrate_boundary_annotation_data_one_to_many_mapping,
    migrate_boundary_annotation_data_one_to_one_mapping,
    migrate_boundary_annotation_data_one_to_one_mapping_float_to_int,
    migrate_boundary_annotation_data_one_to_one_mapping_int_to_float,
)
from tests.migration.annotations.called_after_migration import (
    migrate_called_after_annotation_data_duplicated,
    migrate_called_after_annotation_data_one_to_many_mapping,
    migrate_called_after_annotation_data_one_to_many_mapping__two_classes,
    migrate_called_after_annotation_data_one_to_one_mapping,
    migrate_called_after_annotation_data_one_to_one_mapping__before_splits,
    migrate_called_after_annotation_data_one_to_one_mapping__no_mapping_found,
)
from tests.migration.annotations.description_migration import (
    migrate_description_annotation_data_duplicated,
    migrate_description_annotation_data_one_to_many_mapping__class,
    migrate_description_annotation_data_one_to_one_mapping__function,
    migrate_description_annotation_data_one_to_one_mapping__parameter,
)
from tests.migration.annotations.enum_migration import (
    migrate_enum_annotation_data_duplicated,
    migrate_enum_annotation_data_one_to_many_mapping,
    migrate_enum_annotation_data_one_to_many_mapping__only_one_relevant_mapping,
    migrate_enum_annotation_data_one_to_one_mapping,
)
from tests.migration.annotations.expert_migration import (
    migrate_expert_annotation_data__class,
    migrate_expert_annotation_data__function,
    migrate_expert_annotation_data__parameter,
    migrate_expert_annotation_data_duplicated,
)
from tests.migration.annotations.group_migration import (
    migrate_group_annotation_data_duplicated,
    migrate_group_annotation_data_one_to_many_mapping,
    migrate_group_annotation_data_one_to_one_mapping,
    migrate_group_annotation_data_one_to_one_mapping__one_mapping_for_parameters,
)
from tests.migration.annotations.move_migration import (
    migrate_move_annotation_data_one_to_many_mapping,
    migrate_move_annotation_data_one_to_one_mapping__class,
    migrate_move_annotation_data_one_to_one_mapping__global_function,
    migrate_move_annotation_data_one_to_one_mapping_duplicated,
)
from tests.migration.annotations.remove_migration import (
    migrate_remove_annotation_data_duplicated,
    migrate_remove_annotation_data_one_to_many_mapping,
    migrate_remove_annotation_data_one_to_one_mapping,
)
from tests.migration.annotations.rename_migration import (
    migrate_rename_annotation_data_duplicated,
    migrate_rename_annotation_data_one_to_many_mapping,
    migrate_rename_annotation_data_one_to_one_mapping,
)
from tests.migration.annotations.todo_migration import (
    migrate_todo_annotation_data_duplicated,
    migrate_todo_annotation_data_many_to_many_mapping,
    migrate_todo_annotation_data_one_to_many_mapping,
    migrate_todo_annotation_data_one_to_one_mapping,
)
from tests.migration.annotations.value_migration import (
    migrate_constant_annotation_data_duplicated,
    migrate_constant_annotation_data_one_to_many_mapping,
    migrate_constant_annotation_data_one_to_one_mapping,
    migrate_omitted_annotation_data_duplicated,
    migrate_omitted_annotation_data_one_to_many_mapping,
    migrate_omitted_annotation_data_one_to_one_mapping,
    migrate_optional_annotation_data_duplicated,
    migrate_optional_annotation_data_one_to_many_mapping,
    migrate_optional_annotation_data_one_to_one_mapping,
    migrate_required_annotation_data_duplicated,
    migrate_required_annotation_data_one_to_many_mapping,
    migrate_required_annotation_data_one_to_one_mapping,
)

test_data: Sequence[
    tuple[
        Union[Mapping, list[Mapping]],
        Union[list[AbstractAnnotation], AbstractAnnotation],
        list[AbstractAnnotation],
    ],
] = [
    # boundary annotation
    migrate_boundary_annotation_data_one_to_one_mapping(),
    migrate_boundary_annotation_data_one_to_one_mapping_int_to_float(),
    migrate_boundary_annotation_data_one_to_one_mapping_float_to_int(),
    migrate_boundary_annotation_data_one_to_many_mapping(),
    migrate_boundary_annotation_data_duplicated(),
    # called after annotation
    migrate_called_after_annotation_data_one_to_one_mapping(),
    migrate_called_after_annotation_data_one_to_many_mapping(),
    migrate_called_after_annotation_data_one_to_one_mapping__no_mapping_found(),
    migrate_called_after_annotation_data_one_to_one_mapping__before_splits(),
    migrate_called_after_annotation_data_one_to_many_mapping__two_classes(),
    migrate_called_after_annotation_data_duplicated(),
    # description annotation
    migrate_description_annotation_data_one_to_one_mapping__function(),
    migrate_description_annotation_data_one_to_many_mapping__class(),
    migrate_description_annotation_data_one_to_one_mapping__parameter(),
    migrate_description_annotation_data_duplicated(),
    # enum annotation
    migrate_enum_annotation_data_one_to_one_mapping(),
    migrate_enum_annotation_data_one_to_many_mapping(),
    migrate_enum_annotation_data_one_to_many_mapping__only_one_relevant_mapping(),
    migrate_enum_annotation_data_duplicated(),
    # expert annotation
    migrate_expert_annotation_data__function(),
    migrate_expert_annotation_data__class(),
    migrate_expert_annotation_data__parameter(),
    migrate_expert_annotation_data_duplicated(),
    # group annotation
    migrate_group_annotation_data_one_to_one_mapping(),
    migrate_group_annotation_data_one_to_many_mapping(),
    migrate_group_annotation_data_one_to_one_mapping__one_mapping_for_parameters(),
    migrate_group_annotation_data_duplicated(),
    # move annotation
    migrate_move_annotation_data_one_to_one_mapping__class(),
    migrate_move_annotation_data_one_to_one_mapping__global_function(),
    migrate_move_annotation_data_one_to_many_mapping(),
    migrate_move_annotation_data_one_to_one_mapping_duplicated(),
    # remove annotation
    migrate_remove_annotation_data_one_to_one_mapping(),
    migrate_remove_annotation_data_one_to_many_mapping(),
    migrate_remove_annotation_data_duplicated(),
    # rename annotation
    migrate_rename_annotation_data_one_to_one_mapping(),
    migrate_rename_annotation_data_one_to_many_mapping(),
    migrate_rename_annotation_data_duplicated(),
    # to-do annotation
    migrate_todo_annotation_data_one_to_one_mapping(),
    migrate_todo_annotation_data_one_to_many_mapping(),
    migrate_todo_annotation_data_many_to_many_mapping(),
    migrate_todo_annotation_data_duplicated(),
    # value annotation
    migrate_constant_annotation_data_one_to_one_mapping(),
    migrate_omitted_annotation_data_one_to_one_mapping(),
    migrate_required_annotation_data_one_to_one_mapping(),
    migrate_optional_annotation_data_one_to_one_mapping(),
    migrate_constant_annotation_data_one_to_many_mapping(),
    migrate_optional_annotation_data_one_to_many_mapping(),
    migrate_required_annotation_data_one_to_many_mapping(),
    migrate_omitted_annotation_data_one_to_many_mapping(),
    migrate_constant_annotation_data_duplicated(),
    migrate_omitted_annotation_data_duplicated(),
    migrate_required_annotation_data_duplicated(),
    migrate_optional_annotation_data_duplicated(),
]


def test_migrate_all_annotations() -> None:
    mappings: list[Mapping] = []
    annotation_store: AnnotationStore = AnnotationStore()
    expected_annotation_store: AnnotationStore = AnnotationStore()

    for mapping, annotationv1, annotationsv2 in test_data:
        if isinstance(mapping, list):
            mappings.extend(mapping)
        else:
            mappings.append(mapping)
        if isinstance(annotationv1, list):
            for annotationv1_ in annotationv1:
                annotation_store.add_annotation(annotationv1_)
        else:
            annotation_store.add_annotation(annotationv1)
        for expected_annotation in annotationsv2:
            expected_annotation_store.add_annotation(expected_annotation)

    migration = Migration(annotation_store, mappings)
    migration.migrate_annotations()

    unsure_migrated_annotations = migration.unsure_migrated_annotation_store.to_json()
    assert len(unsure_migrated_annotations["todoAnnotations"]) == 3
    migration.migrated_annotation_store.todoAnnotations.extend(migration.unsure_migrated_annotation_store.todoAnnotations)
    unsure_migrated_annotations["todoAnnotations"] = []

    for value in unsure_migrated_annotations.values():
        if isinstance(value, dict):
            assert len(value) == 0

    _assert_annotation_stores_are_equal(
        migration.migrated_annotation_store, expected_annotation_store
    )


def test_migrate_command_and_both_annotation_stores() -> None:
    data_path = os.path.join(os.path.dirname(__file__), "..", "data")

    apiv1_json_path = os.path.join(data_path, "migration", "apiv1_data.json")
    apiv2_json_path = os.path.join(data_path, "migration", "apiv2_data.json")
    annotationsv1_json_path = os.path.join(data_path, "migration", "annotationv1.json")
    annotationsv2_json_path = os.path.join(data_path, "migration", "annotationv2.json")
    unsure_annotationsv2_json_path = os.path.join(
        data_path, "migration", "unsure_annotationv2.json"
    )
    with open(apiv1_json_path, "r", encoding="utf-8") as apiv1_file, open(
        apiv2_json_path, "r", encoding="utf-8"
    ) as apiv2_file, open(
        annotationsv1_json_path, "r", encoding="utf-8"
    ) as annotationsv1_file, open(
        annotationsv2_json_path, "r", encoding="utf-8"
    ) as annotationsv2_file, open(
        unsure_annotationsv2_json_path, "r", encoding="utf-8"
    ) as unsure_annotationsv2_file:
        apiv1_json = json.load(apiv1_file)
        apiv1 = API.from_json(apiv1_json)
        apiv2_json = json.load(apiv2_file)
        apiv2 = API.from_json(apiv2_json)
        annotationsv1_json = json.load(annotationsv1_file)
        annotationsv1 = AnnotationStore.from_json(annotationsv1_json)
        expected_annotationsv2_json = json.load(annotationsv2_file)
        annotationsv2 = AnnotationStore.from_json(expected_annotationsv2_json)
        expected_unsure_annotationsv2_json = json.load(unsure_annotationsv2_file)
        unsure_annotationsv2 = AnnotationStore.from_json(
            expected_unsure_annotationsv2_json
        )

        differ = SimpleDiffer(None, [], apiv1, apiv2)
        api_mapping = APIMapping(
            apiv1, apiv2, differ, threshold_of_similarity_between_mappings=0.3
        )
        mappings = api_mapping.map_api()
        migration = Migration(
            annotationsv1, mappings, reliable_similarity=0.9, unsure_similarity=0.75
        )
        migration.migrate_annotations()

        _assert_annotation_stores_are_equal(
            migration.migrated_annotation_store, annotationsv2
        )
        _assert_annotation_stores_are_equal(
            migration.unsure_migrated_annotation_store, unsure_annotationsv2
        )


def _assert_annotation_stores_are_equal(
    actual_annotations: AnnotationStore, expected_annotation_store: AnnotationStore
) -> None:
    def get_key(annotation: AbstractAnnotation) -> str:
        return annotation.target

    assert sorted(actual_annotations.boundaryAnnotations, key=get_key) == sorted(
        expected_annotation_store.boundaryAnnotations, key=get_key
    )
    assert sorted(actual_annotations.calledAfterAnnotations, key=get_key) == sorted(
        expected_annotation_store.calledAfterAnnotations, key=get_key
    )
    assert sorted(actual_annotations.completeAnnotations, key=get_key) == sorted(
        expected_annotation_store.completeAnnotations, key=get_key
    )
    assert sorted(actual_annotations.descriptionAnnotations, key=get_key) == sorted(
        expected_annotation_store.descriptionAnnotations, key=get_key
    )
    assert sorted(actual_annotations.enumAnnotations, key=get_key) == sorted(
        expected_annotation_store.enumAnnotations, key=get_key
    )
    assert sorted(actual_annotations.groupAnnotations, key=get_key) == sorted(
        expected_annotation_store.groupAnnotations, key=get_key
    )
    assert sorted(actual_annotations.moveAnnotations, key=get_key) == sorted(
        expected_annotation_store.moveAnnotations, key=get_key
    )
    assert sorted(actual_annotations.pureAnnotations, key=get_key) == sorted(
        expected_annotation_store.pureAnnotations, key=get_key
    )
    assert sorted(actual_annotations.removeAnnotations, key=get_key) == sorted(
        expected_annotation_store.removeAnnotations, key=get_key
    )
    assert sorted(actual_annotations.renameAnnotations, key=get_key) == sorted(
        expected_annotation_store.renameAnnotations, key=get_key
    )
    assert sorted(actual_annotations.todoAnnotations, key=get_key) == sorted(
        expected_annotation_store.todoAnnotations, key=get_key
    )
    assert sorted(actual_annotations.valueAnnotations, key=get_key) == sorted(
        expected_annotation_store.valueAnnotations, key=get_key
    )


def test_handle_duplicates() -> None:
    classv1_a = Class(
        "test/test.duplicate/TestClass",
        "Test",
        [],
        [],
        True,
        [],
        ClassDocumentation("", ""),
        "",
        [],
    )
    classv1_b = deepcopy(classv1_a)
    classv1_b.id = "test/test.duplicate/TestClass2"
    classv2 = deepcopy(classv1_a)
    base_annotation = TodoAnnotation(
        classv1_a.id, [""], [""], "", EnumReviewResult.NONE, "todo"
    )
    duplicate_in_apiv2 = TodoAnnotation(
        classv1_b.id, [""], [""], "", EnumReviewResult.NONE, "todo"
    )
    same_target_and_type_in_apiv2 = TodoAnnotation(
        classv1_b.id, [""], [""], "", EnumReviewResult.NONE, "lightbringer"
    )
    same_target_and_type_in_both_api_versions = TodoAnnotation(
        classv1_a.id, [""], [""], "", EnumReviewResult.NONE, "darkage"
    )
    annotation_store = AnnotationStore()
    annotation_store.todoAnnotations = [
        base_annotation,
        duplicate_in_apiv2,
        same_target_and_type_in_apiv2,
        same_target_and_type_in_both_api_versions,
    ]
    migration = Migration(
        annotation_store, [ManyToOneMapping(1.0, [classv1_a, classv1_b], classv2)]
    )
    migration.migrate_annotations()
    store = AnnotationStore()
    store.add_annotation(
        TodoAnnotation.from_json(
            {
                "authors": ["", "migration"],
                "comment": "Conflicting Attribute during migration: {'newTodo': 'lightbringer'}, {'newTodo': 'todo'}",
                "newTodo": "darkage",
                "reviewResult": "unsure",
                "reviewers": [""],
                "target": "test/test.duplicate/TestClass",
            }
        )
    )
    migrated_annotation_store = migration.migrated_annotation_store.to_json()
    todoAnnotations = migrated_annotation_store.pop("todoAnnotations")
    migrated_annotation_store["todoAnnotations"] = {}
    assert (
        migrated_annotation_store
        == migration.unsure_migrated_annotation_store.to_json()
        == AnnotationStore().to_json()
    )
    assert len(todoAnnotations) == 1
    todo_values = ["darkage", "lightbringer", "todo"]
    assert todoAnnotations[classv2.id]["newTodo"] in todo_values
    todo_values.remove(todoAnnotations[classv2.id].pop("newTodo"))
    assert todoAnnotations[classv2.id] == {
        "authors": ["", "migration"],
        "comment": "Conflicting Attribute during migration: {'newTodo': '"
        + todo_values[0]
        + "'}, {'newTodo': '"
        + todo_values[1]
        + "'}",
        "reviewResult": "unsure",
        "reviewers": [""],
        "target": "test/test.duplicate/TestClass",
    }


def test_was_moved() -> None:
<<<<<<< HEAD
    move_annotation = MoveAnnotation(target="test/test.move.test_was_moved.test/test", authors=["testauthor"], reviewers=[],
                                comment="", reviewResult=EnumReviewResult.NONE,
                                destination="test.move.test_was_moved.test.moved", )
    assert _was_moved(None, None, move_annotation) is True
    function = Function(id="test/test.move.test_was_moved.test/new_test", qname="test.move.test_was_moved.test.new_test", decorators=[],
                        parameters=[], results=[], is_public=True, reexported_by=[],
                        documentation=FunctionDocumentation("", ""), code="", )
    assert _was_moved(function, function, move_annotation) is False
    assert _was_moved(function, Function(
        id="test/test.move.test_was_moved.test.moved/new_test",
        qname="test.move.test_was_moved.test.moved.new_test",
=======
    move_annotation = MoveAnnotation(
        target="test/test.move.test_was_moved.test/test",
        authors=["testauthor"],
        reviewers=[],
        comment="",
        reviewResult=EnumReviewResult.NONE,
        destination="test.move.test_was_moved.test.moved",
    )
    assert _was_moved(None, None, move_annotation) is True
    function = Function(
        id="test/test.move.test_was_moved.test/new_test",
        qname="test.move.test_was_moved.test.new_test",
>>>>>>> 3ec6e46d
        decorators=[],
        parameters=[],
        results=[],
        is_public=True,
        reexported_by=[],
        documentation=FunctionDocumentation("", ""),
        code="",
<<<<<<< HEAD
    ), move_annotation) is False
    assert _was_moved(function, Function(
        id="test/test.move.test_was_moved.test.moved2/new_test",
        qname="test.move.test_was_moved.test.moved2.new_test",
        decorators=[],
        parameters=[],
        results=[],
        is_public=True,
        reexported_by=[],
        documentation=FunctionDocumentation("", ""),
        code="",
    ), move_annotation) is True
=======
    )
    assert _was_moved(function, function, move_annotation) is False
    assert (
        _was_moved(
            function,
            Function(
                id="test/test.move.test_was_moved.test.moved/new_test",
                qname="test.move.test_was_moved.test.moved.new_test",
                decorators=[],
                parameters=[],
                results=[],
                is_public=True,
                reexported_by=[],
                documentation=FunctionDocumentation("", ""),
                code="",
            ),
            move_annotation,
        )
        is False
    )
    assert (
        _was_moved(
            function,
            Function(
                id="test/test.move.test_was_moved.test.moved2/new_test",
                qname="test.move.test_was_moved.test.moved2.new_test",
                decorators=[],
                parameters=[],
                results=[],
                is_public=True,
                reexported_by=[],
                documentation=FunctionDocumentation("", ""),
                code="",
            ),
            move_annotation,
        )
        is True
    )
>>>>>>> 3ec6e46d
<|MERGE_RESOLUTION|>--- conflicted
+++ resolved
@@ -7,11 +7,6 @@
     AbstractAnnotation,
     AnnotationStore,
     EnumReviewResult,
-<<<<<<< HEAD
-    TodoAnnotation, MoveAnnotation,
-)
-from library_analyzer.processing.api.model import API, Class, ClassDocumentation, Function, FunctionDocumentation
-=======
     MoveAnnotation,
     TodoAnnotation,
 )
@@ -22,7 +17,6 @@
     Function,
     FunctionDocumentation,
 )
->>>>>>> 3ec6e46d
 from library_analyzer.processing.migration import APIMapping, Migration
 from library_analyzer.processing.migration.annotations._migrate_move_annotation import (
     _was_moved,
@@ -388,19 +382,6 @@
 
 
 def test_was_moved() -> None:
-<<<<<<< HEAD
-    move_annotation = MoveAnnotation(target="test/test.move.test_was_moved.test/test", authors=["testauthor"], reviewers=[],
-                                comment="", reviewResult=EnumReviewResult.NONE,
-                                destination="test.move.test_was_moved.test.moved", )
-    assert _was_moved(None, None, move_annotation) is True
-    function = Function(id="test/test.move.test_was_moved.test/new_test", qname="test.move.test_was_moved.test.new_test", decorators=[],
-                        parameters=[], results=[], is_public=True, reexported_by=[],
-                        documentation=FunctionDocumentation("", ""), code="", )
-    assert _was_moved(function, function, move_annotation) is False
-    assert _was_moved(function, Function(
-        id="test/test.move.test_was_moved.test.moved/new_test",
-        qname="test.move.test_was_moved.test.moved.new_test",
-=======
     move_annotation = MoveAnnotation(
         target="test/test.move.test_was_moved.test/test",
         authors=["testauthor"],
@@ -413,7 +394,6 @@
     function = Function(
         id="test/test.move.test_was_moved.test/new_test",
         qname="test.move.test_was_moved.test.new_test",
->>>>>>> 3ec6e46d
         decorators=[],
         parameters=[],
         results=[],
@@ -421,20 +401,6 @@
         reexported_by=[],
         documentation=FunctionDocumentation("", ""),
         code="",
-<<<<<<< HEAD
-    ), move_annotation) is False
-    assert _was_moved(function, Function(
-        id="test/test.move.test_was_moved.test.moved2/new_test",
-        qname="test.move.test_was_moved.test.moved2.new_test",
-        decorators=[],
-        parameters=[],
-        results=[],
-        is_public=True,
-        reexported_by=[],
-        documentation=FunctionDocumentation("", ""),
-        code="",
-    ), move_annotation) is True
-=======
     )
     assert _was_moved(function, function, move_annotation) is False
     assert (
@@ -472,5 +438,4 @@
             move_annotation,
         )
         is True
-    )
->>>>>>> 3ec6e46d
+    )