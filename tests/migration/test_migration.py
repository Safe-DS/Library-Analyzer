--- conflicted
+++ resolved
@@ -366,21 +366,13 @@
     todo_values.remove(todo_annotations[classv2.id].pop("newTodo"))
     assert todo_annotations[classv2.id] == {
         "authors": ["", "migration"],
-<<<<<<< HEAD
-        "comment": "Conflicting attribute found during migration: {'newTodo': '"
-        + todo_values[0]
-        + "'}, {'newTodo': '"
-        + todo_values[1]
-        + "'}",
-=======
         "comment": (
-            "Conflicting Attribute during migration: {'newTodo': '"
+            "Conflicting attribute found during migration: {'newTodo': '"
             + todo_values[0]
             + "'}, {'newTodo': '"
             + todo_values[1]
             + "'}"
         ),
->>>>>>> 9ef79da4
         "reviewResult": "unsure",
         "reviewers": [""],
         "target": "test/test.duplicate/TestClass",
